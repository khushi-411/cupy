import warnings

import cupy

from cupy_backends.cuda.api import runtime
from cupy.cuda import device
from cupyx.jit import _cuda_types
from cupyx.jit._internal_types import BuiltinFunc
from cupyx.jit._internal_types import Data
from cupyx.jit._internal_types import Constant
from cupyx.jit._internal_types import Range
from cupyx.jit import _compile

from functools import reduce


class RangeFunc(BuiltinFunc):

    def __call__(self, *args, unroll=None):
        """Range with loop unrolling support.

        Args:
            start (int):
                Same as that of built-in range.
            stop (int):
                Same as that of built-in range.
            step (int):
                Same as that of built-in range.
            unroll (int or bool or None):
                If ``True``, add ``#pragma unroll`` directive before the loop.
                If ``False``, add ``#pragma unroll(1)`` directive before the
                loop to disable unrolling.
                If ``int`` type, add ``#pragma unroll(n)`` directive before the
                loop, where ``n`` means the number of iterations to unroll.
                If ``None``, leave the control of loop unrolling to compiler.

        .. seealso:: `#pragma unroll`_

        .. _#pragma unroll:
            https://docs.nvidia.com/cuda/cuda-c-programming-guide/index.html#pragma-unroll
        """
        super().__call__()

    def call(self, env, *args, unroll=None):
        if len(args) == 0:
            raise TypeError('range expected at least 1 argument, got 0')
        elif len(args) == 1:
            start, stop, step = Constant(0), args[0], Constant(1)
        elif len(args) == 2:
            start, stop, step = args[0], args[1], Constant(1)
        elif len(args) == 3:
            start, stop, step = args
        else:
            raise TypeError(
                f'range expected at most 3 argument, got {len(args)}')

        if unroll is not None:
            if not all(isinstance(x, Constant)
                       for x in (start, stop, step, unroll)):
                raise TypeError(
                    'loop unrolling requires constant start, stop, step and '
                    'unroll value')
            unroll = unroll.obj
            if not (isinstance(unroll, int) or isinstance(unroll, bool)):
                raise TypeError(
                    'unroll value expected to be of type int, '
                    f'got {type(unroll).__name__}')
            if unroll is False:
                unroll = 1
            if not (unroll is True or 0 < unroll < 1 << 31):
                warnings.warn(
                    'loop unrolling is ignored as the unroll value is '
                    'non-positive or greater than INT_MAX')

        if isinstance(step, Constant):
            step_is_positive = step.obj >= 0
        elif step.ctype.dtype.kind == 'u':
            step_is_positive = True
        else:
            step_is_positive = None

        stop = Data.init(stop, env)
        start = Data.init(start, env)
        step = Data.init(step, env)

        if start.ctype.dtype.kind not in 'iu':
            raise TypeError('range supports only for integer type.')
        if stop.ctype.dtype.kind not in 'iu':
            raise TypeError('range supports only for integer type.')
        if step.ctype.dtype.kind not in 'iu':
            raise TypeError('range supports only for integer type.')

        if env.mode == 'numpy':
            ctype = _cuda_types.Scalar(int)
        elif env.mode == 'cuda':
            ctype = stop.ctype
        else:
            assert False

        return Range(start, stop, step, ctype, step_is_positive, unroll)


class LenFunc(BuiltinFunc):
    def call(self, env, *args, **kwds):
        if len(args) != 1:
            raise TypeError(f'len() expects only 1 argument, got {len(args)}')
        if kwds:
            raise TypeError('keyword arguments are not supported')
        arg = args[0]
        if not isinstance(arg.ctype, _cuda_types.CArray):
            raise TypeError('len() supports only array type')
        if not arg.ctype.ndim:
            raise TypeError('len() of unsized array')
        return Data(f'static_cast<long long>({arg.code}.shape()[0])',
                    _cuda_types.Scalar('q'))


class MinFunc(BuiltinFunc):
    def call(self, env, *args, **kwds):
        if len(args) < 2:
            raise TypeError(
                f'min() expects at least 2 arguments, got {len(args)}')
        if kwds:
            raise TypeError('keyword arguments are not supported')
        return reduce(lambda a, b: _compile._call_ufunc(
            cupy.minimum, (a, b), None, env), args)


class MaxFunc(BuiltinFunc):
    def call(self, env, *args, **kwds):
        if len(args) < 2:
            raise TypeError(
                f'max() expects at least 2 arguments, got {len(args)}')
        if kwds:
            raise TypeError('keyword arguments are not supported')
        return reduce(lambda a, b: _compile._call_ufunc(
            cupy.maximum, (a, b), None, env), args)


class SyncThreads(BuiltinFunc):

    def __call__(self):
        """Calls ``__syncthreads()``.

        .. seealso:: `Synchronization functions`_

        .. _Synchronization functions:
            https://docs.nvidia.com/cuda/cuda-c-programming-guide/index.html#synchronization-functions
        """
        super().__call__()

    def call_const(self, env):
        return Data('__syncthreads()', _cuda_types.void)


class SyncWarp(BuiltinFunc):

    def __call__(self, *, mask=0xffffffff):
        """Calls ``__syncwarp()``.

        Args:
            mask (int): Active threads in a warp. Default is 0xffffffff.

        .. seealso:: `Synchronization functions`_

        .. _Synchronization functions:
            https://docs.nvidia.com/cuda/cuda-c-programming-guide/index.html#synchronization-functions
        """
        super().__call__()

    def call(self, env, *, mask=None):
        if runtime.is_hip:
            if mask is not None:
                warnings.warn(f'mask {mask} is ignored on HIP', RuntimeWarning)
                mask = None

        if mask:
            if isinstance(mask, Constant):
                if not (0x0 <= mask.obj <= 0xffffffff):
                    raise ValueError('mask is out of range')
            mask = _compile._astype_scalar(
                mask, _cuda_types.int32, 'same_kind', env)
            mask = Data.init(mask, env)
            code = f'__syncwarp({mask.code})'
        else:
            code = '__syncwarp()'
        return Data(code, _cuda_types.void)


class SharedMemory(BuiltinFunc):

    def __call__(self, dtype, size):
        """Allocates shared memory and returns the 1-dim array.

        Args:
            dtype (dtype):
                The dtype of the returned array.
            size (int or None):
                If ``int`` type, the size of static shared memory.
                If ``None``, declares the shared memory with extern specifier.
        """
        super().__call__()

    def call_const(self, env, dtype, size):
        name = env.get_fresh_variable_name(prefix='_smem')
        child_type = _cuda_types.Scalar(dtype)
        while env[name] is not None:
            name = env.get_fresh_variable_name(prefix='_smem')  # retry
        var = Data(name, _cuda_types.SharedMem(child_type, size))
        env.decls[name] = var
        env.locals[name] = var
        return Data(name, _cuda_types.Ptr(child_type))


class AtomicOp(BuiltinFunc):

    def __init__(self, op, dtypes):
        self._op = op
        self._name = 'atomic' + op
        self._dtypes = dtypes
        doc = f"""Calls the ``{self._name}`` function to operate atomically on
        ``array[index]``. Please refer to `Atomic Functions`_ for detailed
        explanation.

        Args:
            array: A :class:`cupy.ndarray` to index over.
            index: A valid index such that the address to the corresponding
                array element ``array[index]`` can be computed.
            value: Represent the value to use for the specified operation. For
                the case of :obj:`atomic_cas`, this is the value for
                ``array[index]`` to compare with.
            alt_value: Only used in :obj:`atomic_cas` to represent the value
                to swap to.

        .. seealso:: `Numba's corresponding atomic functions`_

        .. _Atomic Functions:
            https://docs.nvidia.com/cuda/cuda-c-programming-guide/index.html#atomic-functions

        .. _Numba's corresponding atomic functions:
            https://numba.readthedocs.io/en/stable/cuda-reference/kernel.html#synchronization-and-atomic-operations
        """
        self.__doc__ = doc

    def __call__(self, array, index, value, alt_value=None):
        super().__call__()

    def call(self, env, array, index, value, value2=None):
        name = self._name
        op = self._op
        array = Data.init(array, env)
        if not isinstance(array.ctype, (_cuda_types.CArray, _cuda_types.Ptr)):
            raise TypeError('The first argument must be of array type.')
        target = _compile._indexing(array, index, env)
        ctype = target.ctype
        if ctype.dtype.name not in self._dtypes:
            raise TypeError(f'`{name}` does not support {ctype.dtype} input.')
        # On HIP, 'e' is not supported and we will never reach here
        if (op == 'Add' and ctype.dtype.char == 'e'
                and runtime.runtimeGetVersion() < 10000):
            raise RuntimeError(
                'float16 atomic operation is not supported before CUDA 10.0.')
        value = _compile._astype_scalar(value, ctype, 'same_kind', env)
        value = Data.init(value, env)
        if op == 'CAS':
            assert value2 is not None
            # On HIP, 'H' is not supported and we will never reach here
            if ctype.dtype.char == 'H':
                if runtime.runtimeGetVersion() < 10010:
                    raise RuntimeError(
                        'uint16 atomic operation is not supported before '
                        'CUDA 10.1')
                if int(device.get_compute_capability()) < 70:
                    raise RuntimeError(
                        'uint16 atomic operation is not supported before '
                        'sm_70')
            value2 = _compile._astype_scalar(value2, ctype, 'same_kind', env)
            value2 = Data.init(value2, env)
            code = f'{name}(&{target.code}, {value.code}, {value2.code})'
        else:
            assert value2 is None
            code = f'{name}(&{target.code}, {value.code})'
        return Data(code, ctype)


class GridFunc(BuiltinFunc):

    def __init__(self, mode):
        if mode == 'grid':
            self._desc = 'Compute the thread index in the grid.'
            self._eq = 'jit.threadIdx.x + jit.blockIdx.x * jit.blockDim.x'
            self._link = 'numba.cuda.grid'
            self._code = 'threadIdx.{n} + blockIdx.{n} * blockDim.{n}'
        elif mode == 'gridsize':
            self._desc = 'Compute the grid size.'
            self._eq = 'jit.blockDim.x * jit.gridDim.x'
            self._link = 'numba.cuda.gridsize'
            self._code = 'blockDim.{n} * gridDim.{n}'
        else:
            raise ValueError('unsupported function')

        doc = f"""        {self._desc}

        Computation of the first integer is as follows::

            {self._eq}

        and for the other two integers the ``y`` and ``z`` attributes are used.

        Args:
            ndim (int): The dimension of the grid. Only 1, 2, or 3 is allowed.

        Returns:
            int or tuple:
                If ``ndim`` is 1, an integer is returned, otherwise a tuple.

        .. note::
            This function follows the convention of Numba's
            :func:`{self._link}`.
        """
        self.__doc__ = doc

    def __call__(self, ndim):
        super().__call__()

    def call_const(self, env, ndim):
        if not isinstance(ndim, int):
            raise TypeError('ndim must be an integer')

        # Numba convention: for 1D we return a single variable,
        # otherwise a tuple
        if ndim == 1:
            return Data(self._code.format(n='x'), _cuda_types.uint32)
        elif ndim == 2:
            dims = ('x', 'y')
        elif ndim == 3:
            dims = ('x', 'y', 'z')
        else:
            raise ValueError('Only ndim=1,2,3 are supported')

<<<<<<< HEAD
        elts_code = ', '.join(code.format(n=n) for n in dims)
        ctype = _cuda_types.Tuple([_cuda_types.uint32] * ndim)
=======
        elts_code = ', '.join(self._code.format(n=n) for n in dims)
        ctype = _cuda_types.Tuple([_cuda_types.uint32]*ndim)
>>>>>>> 346af7b6
        return Data(f'thrust::make_tuple({elts_code})', ctype)


class WarpShuffleOp(BuiltinFunc):

    def __init__(self, op, dtypes):
        self._op = op
        self._name = '__shfl_' + (op + '_' if op else '') + 'sync'
        self._dtypes = dtypes
        doc = f"""Calls the ``{self._name}`` function. Please refer to
        `Warp Shuffle Functions`_ for detailed explanation.

        .. _Warp Shuffle Functions:
            https://docs.nvidia.com/cuda/cuda-c-programming-guide/index.html#warp-shuffle-functions
        """
        self.__doc__ = doc

    def __call__(self, mask, var, val_id, *, width=32):
        super().__call__()

    def call(self, env, mask, var, val_id, *, width=None):
        name = self._name

        var = Data.init(var, env)
        ctype = var.ctype
        if ctype.dtype.name not in self._dtypes:
            raise TypeError(f'`{name}` does not support {ctype.dtype} input.')

        try:
            mask = mask.obj
        except Exception:
            raise TypeError('mask must be an integer')
        if runtime.is_hip:
            warnings.warn(f'mask {mask} is ignored on HIP', RuntimeWarning)
        elif not (0x0 <= mask <= 0xffffffff):
            raise ValueError('mask is out of range')

        # val_id refers to "delta" for shfl_{up, down}, "srcLane" for shfl, and
        # "laneMask" for shfl_xor
        if self._op in ('up', 'down'):
            val_id_t = _cuda_types.uint32
        else:
            val_id_t = _cuda_types.int32
        val_id = _compile._astype_scalar(val_id, val_id_t, 'same_kind', env)
        val_id = Data.init(val_id, env)

        if width:
            if isinstance(width, Constant):
                if width.obj not in (2, 4, 8, 16, 32):
                    raise ValueError('width needs to be power of 2')
        else:
            width = Constant(64) if runtime.is_hip else Constant(32)
        width = _compile._astype_scalar(
            width, _cuda_types.int32, 'same_kind', env)
        width = Data.init(width, env)

        code = f'{name}({hex(mask)}, {var.code}, {val_id.code}'
        code += f', {width.code})'
        return Data(code, ctype)


class LaneID(BuiltinFunc):
    def __call__(self):
        """Returns the lane ID of the calling thread, ranging in
        ``[0, jit.warpsize)``.

        .. note::
            Unlike :obj:`numba.cuda.laneid`, this is a callable function
            instead of a property.
        """
        super().__call__()

    def _get_preamble(self):
        preamble = '__device__ __forceinline__ unsigned int LaneId() {'
        if not runtime.is_hip:
            # see https://github.com/NVIDIA/cub/blob/main/cub/util_ptx.cuh#L419
            preamble += """
                unsigned int ret;
                asm ("mov.u32 %0, %%laneid;" : "=r"(ret) );
                return ret; }
            """
        else:
            # defined in hip/hcc_detail/device_functions.h
            preamble += """
                return __lane_id(); }
            """
        return preamble

    def call_const(self, env):
        env.generated.add_code(self._get_preamble())
        return Data('LaneId()', _cuda_types.uint32)


builtin_functions_dict = {
    range: RangeFunc(),
    len: LenFunc(),
    min: MinFunc(),
    max: MaxFunc(),
}

range_ = RangeFunc()
syncthreads = SyncThreads()
syncwarp = SyncWarp()
shared_memory = SharedMemory()
grid = GridFunc('grid')
gridsize = GridFunc('gridsize')
laneid = LaneID()

# atomic functions
atomic_add = AtomicOp(
    'Add',
    ('int32', 'uint32', 'uint64', 'float32', 'float64')
    + (() if runtime.is_hip else ('float16',)))
atomic_sub = AtomicOp(
    'Sub', ('int32', 'uint32'))
atomic_exch = AtomicOp(
    'Exch', ('int32', 'uint32', 'uint64', 'float32'))
atomic_min = AtomicOp(
    'Min', ('int32', 'uint32', 'uint64'))
atomic_max = AtomicOp(
    'Max', ('int32', 'uint32', 'uint64'))
atomic_inc = AtomicOp(
    'Inc', ('uint32',))
atomic_dec = AtomicOp(
    'Dec', ('uint32',))
atomic_cas = AtomicOp(
    'CAS',
    ('int32', 'uint32', 'uint64')
    + (() if runtime.is_hip else ('uint16',)))
atomic_and = AtomicOp(
    'And', ('int32', 'uint32', 'uint64'))
atomic_or = AtomicOp(
    'Or', ('int32', 'uint32', 'uint64'))
atomic_xor = AtomicOp(
    'Xor', ('int32', 'uint32', 'uint64'))

# warp-shuffle functions
_shfl_dtypes = (
    ('int32', 'uint32', 'int64', 'float32', 'float64')
    + (() if runtime.is_hip else ('uint64', 'float16')))
shfl_sync = WarpShuffleOp('', _shfl_dtypes)
shfl_up_sync = WarpShuffleOp('up', _shfl_dtypes)
shfl_down_sync = WarpShuffleOp('down', _shfl_dtypes)
shfl_xor_sync = WarpShuffleOp('xor', _shfl_dtypes)<|MERGE_RESOLUTION|>--- conflicted
+++ resolved
@@ -338,13 +338,8 @@
         else:
             raise ValueError('Only ndim=1,2,3 are supported')
 
-<<<<<<< HEAD
-        elts_code = ', '.join(code.format(n=n) for n in dims)
-        ctype = _cuda_types.Tuple([_cuda_types.uint32] * ndim)
-=======
         elts_code = ', '.join(self._code.format(n=n) for n in dims)
         ctype = _cuda_types.Tuple([_cuda_types.uint32]*ndim)
->>>>>>> 346af7b6
         return Data(f'thrust::make_tuple({elts_code})', ctype)
 
 
