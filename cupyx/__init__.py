--- conflicted
+++ resolved
@@ -6,13 +6,8 @@
 from cupyx.scatter import scatter_min  # NOQA
 
 from cupyx import linalg  # NOQA
-<<<<<<< HEAD
 from cupyx import scipy  # NOQA
-from cupyx import fallback_mode  # NOQA
 
 from cupyx._ufunc_config import errstate  # NOQA
 from cupyx._ufunc_config import geterr  # NOQA
-from cupyx._ufunc_config import seterr  # NOQA
-=======
-from cupyx import scipy  # NOQA
->>>>>>> f99fd270
+from cupyx._ufunc_config import seterr  # NOQA