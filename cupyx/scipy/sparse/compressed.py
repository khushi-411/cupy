import numpy

from warnings import warn
try:
    import scipy.sparse
    scipy_available = True
except ImportError:
    scipy_available = False

import warnings

import cupy
import cupyx

from cupy import core
from cupy._creation import basic
from cupy import cusparse
from cupyx.scipy.sparse import base
from cupyx.scipy.sparse import data as sparse_data
<<<<<<< HEAD
from cupyx.scipy.sparse import sputils
from cupyx.scipy.sparse import util
=======
from cupyx.scipy.sparse import _util
>>>>>>> e74225da

from cupyx.scipy.sparse import _index


class _compressed_sparse_matrix(sparse_data._data_matrix,
                                sparse_data._minmax_mixin,
                                _index.IndexMixin):

    _compress_getitem_kern = core.ElementwiseKernel(
        'T d, S ind, int32 minor', 'raw T answer',
        'if (ind == minor) atomicAdd(&answer[0], d);',
        'compress_getitem')

    _compress_getitem_complex_kern = core.ElementwiseKernel(
        'T real, T imag, S ind, int32 minor',
        'raw T answer_real, raw T answer_imag',
        '''
        if (ind == minor) {
          atomicAdd(&answer_real[0], real);
          atomicAdd(&answer_imag[0], imag);
        }
        ''',
        'compress_getitem_complex')

    _max_reduction_kern = core.RawKernel(r'''
        extern "C" __global__
        void max_reduction(double* data, int* x, int* y, int length,
                           double* z) {
            // Get the index of the block
            int tid = blockIdx.x * blockDim.x + threadIdx.x;

            // Calculate the block length
            int block_length = y[tid] - x[tid];

            // Select initial value based on the block density
            double running_value = 0;
            if (block_length == length){
                running_value = data[x[tid]];
            } else {
                running_value = 0;
            }

            // Iterate over the block and update
            for (int entry = x[tid]; entry < y[tid]; entry++){
                if (data[entry] != data[entry]){
                    // Check for NaN
                    running_value = nan("");
                    break;
                } else {
                    // Check for a value update
                    if (data[entry] > running_value){
                        running_value = data[entry];
                    }
                }
            }

            // Store in the return function
            z[tid] = running_value;
        }
        ''', 'max_reduction')

    _max_nonzero_reduction_kern = core.RawKernel(r'''
        extern "C" __global__
        void max_nonzero_reduction(double* data, int* x, int* y, int length,
                                   double* z) {
            // Get the index of the block
            int tid = blockIdx.x * blockDim.x + threadIdx.x;

            // Calculate the block length
            int block_length = y[tid] - x[tid];

            // Select initial value based on the block density
            double running_value = 0;
            if (block_length > 0){
                running_value = data[x[tid]];
            } else {
                running_value = 0;
            }

            // Iterate over the section of the sparse matrix
            for (int entry = x[tid]; entry < y[tid]; entry++){
                if (data[entry] != data[entry]){
                    // Check for NaN
                    running_value = nan("");
                    break;
                } else {
                    // Check for a value update
                    if (running_value < data[entry]){
                        running_value = data[entry];
                    }
                }
            }

            // Store in the return function
            z[tid] = running_value;
        }
        ''', 'max_nonzero_reduction')

    _min_reduction_kern = core.RawKernel(r'''
        extern "C" __global__
        void min_reduction(double* data, int* x, int* y, int length,
                           double* z) {
            // Get the index of the block
            int tid = blockIdx.x * blockDim.x + threadIdx.x;

            // Calculate the block length
            int block_length = y[tid] - x[tid];

            // Select initial value based on the block density
            double running_value = 0;
            if (block_length == length){
                running_value = data[x[tid]];
            } else {
                running_value = 0;
            }

            // Iterate over the block to update the initial value
            for (int entry = x[tid]; entry < y[tid]; entry++){
                if (data[entry] != data[entry]){
                    // Check for NaN
                    running_value = nan("");
                    break;
                } else {
                    // Check for a value update
                    if (data[entry] < running_value){
                        running_value = data[entry];
                    }
                }
            }

            // Store in the return function
            z[tid] = running_value;
        }
        ''', 'min_reduction')

    _min_nonzero_reduction_kern = core.RawKernel(r'''
        extern "C" __global__
        void min_nonzero_reduction(double* data, int* x, int* y, int length,
                                   double* z) {
            // Get the index of hte block
            int tid = blockIdx.x * blockDim.x + threadIdx.x;

            // Calculate the block length
            int block_length = y[tid] - x[tid];

            // Select initial value based on the block density
            double running_value = 0;
            if (block_length > 0){
                running_value = data[x[tid]];
            } else {
                running_value = 0;
            }

            // Iterate over the section of the sparse matrix
            for (int entry = x[tid]; entry < y[tid]; entry++){
                if (data[entry] != data[entry]){
                    // Check for NaN
                    running_value = nan("");
                    break;
                } else {
                    // Check for a value update
                    if (running_value > data[entry]){
                        running_value = data[entry];
                    }
                }
            }

            // Store in the return function
            z[tid] = running_value;
        }
        ''', 'min_nonzero_reduction')

    _max_arg_reduction_kern = core.RawKernel(r'''
        extern "C" __global__
        void max_arg_reduction(double* data, int* indices, int* x, int* y,
                               int length, long long* z) {
            // Get the index of the block
            int tid = blockIdx.x * blockDim.x + threadIdx.x;

            // Calculate the block length
            int block_length = y[tid] - x[tid];

            // Select initial value based on the block density
            int data_index = 0;
            double data_value = 0;

            if (block_length == length){
                // Block is dense. Fill the first value
                data_value = data[x[tid]];
                data_index = indices[x[tid]];
            } else if (block_length > 0)  {
                // Block has at least one zero. Assign first occurrence as the
                // starting reference
                data_value = 0;
                for (data_index = 0; data_index < length; data_index++){
                    if (data_index != indices[x[tid] + data_index] ||
                        x[tid] + data_index >= y[tid]){
                        break;
                    }
                }
            } else {
                 // Zero valued array
                data_value = 0;
                data_index = 0;
            }

            // Iterate over the section of the sparse matrix
            for (int entry = x[tid]; entry < y[tid]; entry++){
                if (data[entry] != data[entry]){
                    // Check for NaN
                    data_value = nan("");
                    data_index = 0;
                    break;
                } else {
                    // Check for a value update
                    if (data[entry] > data_value){
                        data_index = indices[entry];
                        data_value = data[entry];
                    }
                }
            }

            // Store in the return function
            z[tid] = data_index;
        }
        ''', 'max_arg_reduction')

    _min_arg_reduction_kern = core.RawKernel(r'''
        extern "C" __global__
        void min_arg_reduction(double* data, int* indices, int* x, int* y,
                               int length, long long* z) {
            // Get the index of hte block
            int tid = blockIdx.x * blockDim.x + threadIdx.x;

            // Calculate the block length
            int block_length = y[tid] - x[tid];

            // Select initial value based on the block density
            int data_index = 0;
            double data_value = 0;

            if (block_length == length){
                // Block is dense. Fill the first value
                data_value = data[x[tid]];
                data_index = indices[x[tid]];
            } else if (block_length > 0)  {
                // Block has at least one zero. Assign first occurrence as the
                // starting reference
                data_value = 0;
                for (data_index = 0; data_index < length; data_index++){
                    if (data_index != indices[x[tid] + data_index] ||
                        x[tid] + data_index >= y[tid]){
                        break;
                    }
                }
            } else {
                // Zero valued array
                data_value = 0;
                data_index = 0;
            }

            // Iterate over the section of the sparse matrix
            for (int entry = x[tid]; entry < y[tid]; entry++){
                if (data[entry] != data[entry]){
                    // Check for NaN
                    data_value = nan("");
                    data_index = 0;
                    break;
                } else {
                    // Check for a value update
                    if (data[entry] < data_value){
                        data_index = indices[entry];
                        data_value = data[entry];
                    }
                }
            }

            // Store in the return function
            z[tid] = data_index;

        }
        ''', 'min_arg_reduction')

    # TODO(leofang): rewrite a more load-balanced approach than this naive one?
    _has_sorted_indices_kern = core.ElementwiseKernel(
        'raw T indptr, raw T indices',
        'bool diff',
        '''
        bool diff_out = true;
        for (T jj = indptr[i]; jj < indptr[i+1] - 1; jj++) {
            if (indices[jj] > indices[jj+1]){
                diff_out = false;
            }
        }
        diff = diff_out;
        ''', 'has_sorted_indices')

    # TODO(leofang): rewrite a more load-balanced approach than this naive one?
    _has_canonical_format_kern = core.ElementwiseKernel(
        'raw T indptr, raw T indices',
        'bool diff',
        '''
        bool diff_out = true;
        if (indptr[i] > indptr[i+1]) {
            diff = false;
            return;
        }
        for (T jj = indptr[i]; jj < indptr[i+1] - 1; jj++) {
            if (indices[jj] >= indices[jj+1]) {
                diff_out = false;
            }
        }
        diff = diff_out;
        ''', 'has_canonical_format')

    def __init__(self, arg1, shape=None, dtype=None, copy=False):
        if shape is not None:
            if not _util.isshape(shape):
                raise ValueError('invalid shape (must be a 2-tuple of int)')
            shape = int(shape[0]), int(shape[1])

        if base.issparse(arg1):
            x = arg1.asformat(self.format)
            data = x.data
            indices = x.indices
            indptr = x.indptr

            if arg1.format != self.format:
                # When formats are differnent, all arrays are already copied
                copy = False

            if shape is None:
                shape = arg1.shape

        elif _util.isshape(arg1):
            m, n = arg1
            m, n = int(m), int(n)
            data = basic.zeros(0, dtype if dtype else 'd')
            indices = basic.zeros(0, 'i')
            indptr = basic.zeros(self._swap(m, n)[0] + 1, dtype='i')
            # shape and copy argument is ignored
            shape = (m, n)
            copy = False

        elif scipy_available and scipy.sparse.issparse(arg1):
            # Convert scipy.sparse to cupyx.scipy.sparse
            x = arg1.asformat(self.format)
            data = cupy.array(x.data)
            indices = cupy.array(x.indices, dtype='i')
            indptr = cupy.array(x.indptr, dtype='i')
            copy = False

            if shape is None:
                shape = arg1.shape

        elif isinstance(arg1, tuple) and len(arg1) == 3:
            data, indices, indptr = arg1
            if not (base.isdense(data) and data.ndim == 1 and
                    base.isdense(indices) and indices.ndim == 1 and
                    base.isdense(indptr) and indptr.ndim == 1):
                raise ValueError(
                    'data, indices, and indptr should be 1-D')

            if len(data) != len(indices):
                raise ValueError('indices and data should have the same size')

        elif base.isdense(arg1):
            if arg1.ndim > 2:
                raise TypeError('expected dimension <= 2 array or matrix')
            elif arg1.ndim == 1:
                arg1 = arg1[None]
            elif arg1.ndim == 0:
                arg1 = arg1[None, None]
            data, indices, indptr = self._convert_dense(arg1)
            copy = False
            if shape is None:
                shape = arg1.shape

        else:
            raise ValueError(
                'Unsupported initializer format')

        if dtype is None:
            dtype = data.dtype
        else:
            dtype = numpy.dtype(dtype)

        if dtype != 'f' and dtype != 'd' and dtype != 'F' and dtype != 'D':
            raise ValueError(
                'Only float32, float64, complex64 and complex128 '
                'are supported')

        data = data.astype(dtype, copy=copy)
        sparse_data._data_matrix.__init__(self, data)

        self.indices = indices.astype('i', copy=copy)
        self.indptr = indptr.astype('i', copy=copy)

        if shape is None:
            shape = self._swap(len(indptr) - 1, int(indices.max()) + 1)

        major, minor = self._swap(*shape)
        if len(indptr) != major + 1:
            raise ValueError('index pointer size (%d) should be (%d)'
                             % (len(indptr), major + 1))

        self._descr = cusparse.MatDescriptor.create()
        self._shape = shape

    def _with_data(self, data, copy=True):
        if copy:
            return self.__class__(
                (data, self.indices.copy(), self.indptr.copy()),
                shape=self.shape,
                dtype=data.dtype)
        else:
            return self.__class__(
                (data, self.indices, self.indptr),
                shape=self.shape,
                dtype=data.dtype)

    def prune(self):
        """Remove empty space after all non-zero elements.
        """
        major_dim = self._swap(*self.shape)[0]

        if self.indptr.size != major_dim + 1:
            raise ValueError('index pointer has invalid length')

        if self.indices.size < self.indptr[-1]:
            raise ValueError('indices array has fewer than nnz elements')

        # NOTE: With the current getnnz implementation, this would
        # never fail because getnnz returns self.data.size. Using
        # indptr[-1] instead.
        if self.data.size < self.indptr[-1]:
            raise ValueError('data array has fewer than nnz elements')

        self.indices = util.prune_array(self.indices[:self.indptr[-1]])
        self.data = util.prune_array(self.data[:self.indptr[-1]])

    def check_format(self, full_check=True):
        """Check whether the matrix format is valid

        Args:
            full_check (bool, optional): If `True`, rigorous check,
                O(N) operations. Otherwise basic check, O(1) operations
                (default True).
        """
        # use _swap to determine proper bounds
        major_name, minor_name = self._swap('row', 'column')
        major_dim, minor_dim = self._swap(*self.shape)

        # index arrays should have integer data types
        if self.indptr.dtype.kind != 'i':
            warn("indptr array has non-integer dtype ({})"
                 "".format(self.indptr.dtype.name), stacklevel=3)
        if self.indices.dtype.kind != 'i':
            warn("indices array has non-integer dtype ({})"
                 "".format(self.indices.dtype.name), stacklevel=3)

        idx_dtype = sputils.get_index_dtype((self.indptr, self.indices))
        self.indptr = cupy.asarray(self.indptr, dtype=idx_dtype)
        self.indices = cupy.asarray(self.indices, dtype=idx_dtype)
        self.data = sputils.to_native(self.data)

        # check array shapes
        for x in [self.data.ndim, self.indices.ndim, self.indptr.ndim]:
            if x != 1:
                raise ValueError('data, indices, and indptr should be 1-D')

        # check index pointer
        if (self.indptr.size != major_dim + 1):
            raise ValueError("index pointer size ({}) should be ({})"
                             "".format(len(self.indptr), major_dim + 1))
        if (self.indptr[0] != 0):
            raise ValueError("index pointer should start with 0")

        # check index and data arrays
        if (self.indices.size != self.data.size):
            raise ValueError("indices and data should have the same size")
        if (self.indptr[-1] > self.indices.size):
            raise ValueError("Last value of index pointer should be less than "
                             "the size of index and data arrays")

        self.prune()

        if full_check:
            # check format validity (more expensive)
            if self.nnz > 0:
                if self.indices.max() >= minor_dim:
                    raise ValueError("{} index values must be < {}"
                                     "".format(minor_name, minor_dim))
                if self.indices.min() < 0:
                    raise ValueError("{} index values must be >= 0"
                                     "".format(minor_name))
                if cupy.diff(self.indptr).min() < 0:
                    raise ValueError("index pointer values must form a "
                                     "non-decreasing sequence")

    def _convert_dense(self, x):
        raise NotImplementedError

    def _swap(self, x, y):
        raise NotImplementedError

    def _add_sparse(self, other, alpha, beta):
        raise NotImplementedError

    def _add(self, other, lhs_negative, rhs_negative):
        if cupy.isscalar(other):
            if other == 0:
                if lhs_negative:
                    return -self
                else:
                    return self.copy()
            else:
                raise NotImplementedError(
                    'adding a nonzero scalar to a sparse matrix is not '
                    'supported')
        elif base.isspmatrix(other):
            alpha = -1 if lhs_negative else 1
            beta = -1 if rhs_negative else 1
            return self._add_sparse(other, alpha, beta)
        elif base.isdense(other):
            if lhs_negative:
                if rhs_negative:
                    return -self.todense() - other
                else:
                    return other - self.todense()
            else:
                if rhs_negative:
                    return self.todense() - other
                else:
                    return self.todense() + other
        else:
            return NotImplemented

    def __add__(self, other):
        return self._add(other, False, False)

    def __radd__(self, other):
        return self._add(other, False, False)

    def __sub__(self, other):
        return self._add(other, False, True)

    def __rsub__(self, other):
        return self._add(other, True, False)

    def _get_intXint(self, row, col):
        major, minor = self._swap(row, col)

        indptr, indices, data = _index._get_csr_submatrix_major_axis(
            self.indptr, self.indices, self.data, major, major + 1)
        indptr, indices, data = _index._get_csr_submatrix_minor_axis(
            indptr, indices, data, minor, minor + 1)
        return data.sum(dtype=self.dtype)

    def _get_sliceXslice(self, row, col):
        major, minor = self._swap(row, col)
        if major.step in (1, None) and minor.step in (1, None):
            return self._get_submatrix(major, minor, copy=True)
        return self._major_slice(major)._minor_slice(minor)

    def _get_arrayXarray(self, row, col):
        # inner indexing
        idx_dtype = self.indices.dtype
        M, N = self._swap(*self.shape)
        major, minor = self._swap(row, col)
        major = cupy.asarray(major, dtype=idx_dtype)
        minor = cupy.asarray(minor, dtype=idx_dtype)

        val = _index._csr_sample_values(
            M, N, self.indptr, self.indices, self.data,
            major.ravel(), minor.ravel())

        if major.ndim == 1:
            # Scipy returns `matrix` here
            return cupy.expand_dims(val, 0)
        return self.__class__(val.reshape(major.shape))

    def _get_columnXarray(self, row, col):
        # outer indexing
        major, minor = self._swap(row, col)
        return self._major_index_fancy(major)._minor_index_fancy(minor)

    def _major_index_fancy(self, idx):
        """Index along the major axis where idx is an array of ints.
        """
        _, N = self._swap(*self.shape)
        M = idx.size
        new_shape = self._swap(M, N)
        if self.nnz == 0 or M == 0:
            return self.__class__(new_shape)

        res_indptr, res_indices, res_data = _index._csr_row_index(
            idx, self.indptr, self.indices, self.data)

        return self.__class__((res_data, res_indices, res_indptr),
                              shape=new_shape, copy=False)

    def _minor_index_fancy(self, idx):
        """Index along the minor axis where idx is an array of ints.
        """
        M, _ = self._swap(*self.shape)
        N = idx.size
        new_shape = self._swap(M, N)
        if self.nnz == 0 or N == 0:
            return self.__class__(new_shape)

        if idx.size * M < self.nnz:
            # TODO (asi1024): Implement faster algorithm.
            pass

        return self._tocsx()._major_index_fancy(idx)._tocsx()

    def _minor_slice(self, idx, copy=False):
        """Index along the minor axis where idx is a slice object.
        """

        if idx == slice(None):
            return self.copy() if copy else self

        M, N = self._swap(*self.shape)
        start, stop, step = idx.indices(N)
        N = len(range(start, stop, step))
        if N == 0:
            return self.__class__(self._swap(M, N))
        if step == 1:
            return self._get_submatrix(minor=idx, copy=copy)
        return self._minor_index_fancy(
            cupy.arange(start, stop, step, dtype=self.indices.dtype))

    @staticmethod
    def _process_slice(sl, num):
        if sl is None:
            i0, i1 = 0, num
        elif isinstance(sl, slice):
            i0, i1, stride = sl.indices(num)
            if stride != 1:
                raise ValueError('slicing with step != 1 not supported')
            i0 = min(i0, i1)  # give an empty slice when i0 > i1

        # Scipy calls sputils.isintlike(). Comparing directly to int
        # here to minimize the impact of nested exception catching
        elif isinstance(sl, _index._int_scalar_types):
            if sl < 0:
                sl += num
            i0, i1 = sl, sl + 1
            if i0 < 0 or i1 > num:
                raise IndexError('index out of bounds: 0 <= %d < %d <= %d' %
                                 (i0, i1, num))
        else:
            raise TypeError('expected slice or scalar')

        return i0, i1

    def _get_single(self, major, minor):
        start = self.indptr[major]
        end = self.indptr[major + 1]
        answer = cupy.zeros((), self.dtype)
        data = self.data[start:end]
        indices = self.indices[start:end]
        if self.dtype.kind == 'c':
            self._compress_getitem_complex_kern(
                data.real, data.imag, indices, minor, answer.real, answer.imag)
        else:
            self._compress_getitem_kern(
                data, indices, minor, answer)
        return answer[()]

    def _get_submatrix(self, major=None, minor=None, copy=False):
        """Return a submatrix of this matrix.
        major, minor: None or slice with step 1
        """
        M, N = self._swap(*self.shape)
        i0, i1 = self._process_slice(major, M)
        j0, j1 = self._process_slice(minor, N)

        is_major_full = i0 == 0 and i1 == M
        is_minor_full = j0 == 0 and j1 == N

        if is_major_full and is_minor_full:
            return self.copy() if copy else self

        indptr, indices, data = self.indptr, self.indices, self.data

        if not is_major_full:
            indptr, indices, data = _index._get_csr_submatrix_major_axis(
                indptr, indices, data, i0, i1)
        if not is_minor_full:
            indptr, indices, data = _index._get_csr_submatrix_minor_axis(
                indptr, indices, data, j0, j1)

        shape = self._swap(i1 - i0, j1 - j0)
        return self.__class__((data, indices, indptr), shape=shape,
                              dtype=self.dtype, copy=False)

    def _major_slice(self, idx, copy=False):
        """Index along the major axis where idx is a slice object.
        """

        if idx == slice(None):
            return self.copy() if copy else self

        M, N = self._swap(*self.shape)
        start, stop, step = idx.indices(M)
        M = len(range(start, stop, step))
        new_shape = self._swap(M, N)
        if M == 0 or self.nnz == 0:
            return self.__class__(new_shape)

        if step == 1:
            indptr, indices, data = _index._get_csr_submatrix_major_axis(
                self.indptr, self.indices, self.data, start, stop)
        else:
            rows = cupy.arange(
                start, start + M * step, step, dtype=self.indptr.dtype)
            indptr, indices, data = _index._csr_row_index(
                rows, self.indptr, self.indices, self.data)

        return self.__class__((data, indices, indptr),
                              shape=new_shape, copy=False)

    def _set_intXint(self, row, col, x):
        i, j = self._swap(row, col)
        self._set_many(i, j, x)

    def _set_arrayXarray(self, row, col, x):
        i, j = self._swap(row, col)
        self._set_many(i, j, x)

    def _set_arrayXarray_sparse(self, row, col, x):
        # clear entries that will be overwritten
        self._zero_many(*self._swap(row, col))

        M, N = row.shape  # matches col.shape
        broadcast_row = M != 1 and x.shape[0] == 1
        broadcast_col = N != 1 and x.shape[1] == 1
        r, c = x.row, x.col
        x = cupy.asarray(x.data, dtype=self.dtype)
        if broadcast_row:
            r = cupy.repeat(cupy.arange(M), r.size)
            c = cupy.tile(c, M)
            x = cupy.tile(x, M)
        if broadcast_col:
            r = cupy.repeat(r, N)
            c = cupy.tile(cupy.arange(N), c.size)
            x = cupy.repeat(x, N)
        # only assign entries in the new sparsity structure
        i, j = self._swap(row[r, c], col[r, c])
        self._set_many(i, j, x)

    def _setdiag(self, values, k):
        if 0 in self.shape:
            return

        M, N = self.shape
        broadcast = (values.ndim == 0)

        if k < 0:
            if broadcast:
                max_index = min(M + k, N)
            else:
                max_index = min(M + k, N, values.size)
            i = cupy.arange(max_index, dtype=self.indices.dtype)
            j = i.copy()
            i -= k

        else:
            if broadcast:
                max_index = min(M, N - k)
            else:
                max_index = min(M, N - k, values.size)
            i = cupy.arange(max_index, dtype=self.indices.dtype)
            j = i.copy()
            j += k

        if not broadcast:
            values = values[:i.size]

        self[i, j] = values

    def _prepare_indices(self, i, j):
        M, N = self._swap(*self.shape)

        def check_bounds(indices, bound):
            idx = indices.max()
            if idx >= bound:
                raise IndexError('index (%d) out of range (>= %d)' %
                                 (idx, bound))
            idx = indices.min()
            if idx < -bound:
                raise IndexError('index (%d) out of range (< -%d)' %
                                 (idx, bound))

        i = cupy.array(i, dtype=self.indptr.dtype,
                       copy=True, ndmin=1).ravel()
        j = cupy.array(j, dtype=self.indices.dtype,
                       copy=True, ndmin=1).ravel()
        check_bounds(i, M)
        check_bounds(j, N)
        return i, j, M, N

    def _set_many(self, i, j, x):
        """Sets value at each (i, j) to x
        Here (i,j) index major and minor respectively, and must not contain
        duplicate entries.
        """
        i, j, M, N = self._prepare_indices(i, j)
        x = cupy.array(x, dtype=self.dtype, copy=True, ndmin=1).ravel()
        n_samples = x.size

        offsets, ret = _index._csr_sample_offsets(M, N, self.indptr,
                                                  self.indices, n_samples,
                                                  i, j)
        if ret:
            # rinse and repeat
            self.sum_duplicates()
            offsets, _ = _index._csr_sample_offsets(M, N, self.indptr,
                                                    self.indices,
                                                    n_samples, i, j)

        if -1 not in offsets:
            # only affects existing non-zero cells
            self.data[offsets] = x
            return

        else:
            warnings.warn("Changing the sparsity structure of a "
                          "{}_matrix is expensive."
                          " lil_matrix is more efficient.".format(self.format))
            # replace where possible
            mask = offsets > -1
            self.data[offsets[mask]] = x[mask]
            # only insertions remain
            mask = ~mask
            i = i[mask]
            i[i < 0] += M
            j = j[mask]
            j[j < 0] += N
            self._insert_many(i, j, x[mask])

    def _zero_many(self, i, j):
        """Sets value at each (i, j) to zero, preserving sparsity structure.
        Here (i,j) index major and minor respectively.
        """
        i, j, M, N = self._prepare_indices(i, j)

        n_samples = i.size
        offsets, ret = _index._csr_sample_offsets(M, N, self.indptr,
                                                  self.indices,
                                                  n_samples, i, j)
        if ret == 1:
            # rinse and repeat
            self.sum_duplicates()
            offsets, _ = _index._csr_sample_offsets(M, N, self.indptr,
                                                    self.indices,
                                                    n_samples, i, j)

        # only assign zeros to the existing sparsity structure
        self.data[offsets[offsets > -1]] = 0

    def _perform_insert(self, indices_inserts, data_inserts,
                        rows, row_counts, idx_dtype):
        """Insert new elements into current sparse matrix in sorted order"""
        indptr_diff = cupy.diff(self.indptr)
        indptr_diff[rows] += row_counts

        new_indptr = cupy.empty(self.indptr.shape, dtype=idx_dtype)
        new_indptr[0] = idx_dtype(0)
        new_indptr[1:] = indptr_diff

        # Build output arrays
        cupy.cumsum(new_indptr, out=new_indptr)
        out_nnz = int(new_indptr[-1])

        new_indices = cupy.empty(out_nnz, dtype=idx_dtype)
        new_data = cupy.empty(out_nnz, dtype=self.data.dtype)

        # Build an indexed indptr that contains the offsets for each
        # row but only for in i, j, and x.
        new_indptr_lookup = cupy.zeros(new_indptr.size, dtype=idx_dtype)
        new_indptr_lookup[1:][rows] = row_counts
        cupy.cumsum(new_indptr_lookup, out=new_indptr_lookup)

        _index._insert_many_populate_arrays(
            indices_inserts, data_inserts, new_indptr_lookup,
            self.indptr, self.indices, self.data, new_indptr, new_indices,
            new_data, size=self.indptr.size-1)

        self.indptr = new_indptr
        self.indices = new_indices
        self.data = new_data

    def _insert_many(self, i, j, x):
        """Inserts new nonzero at each (i, j) with value x
        Here (i,j) index major and minor respectively.
        i, j and x must be non-empty, 1d arrays.
        Inserts each major group (e.g. all entries per row) at a time.
        Maintains has_sorted_indices property.
        Modifies i, j, x in place.
        """

        order = cupy.argsort(i)  # stable for duplicates
        i = i.take(order)
        j = j.take(order)
        x = x.take(order)

        # Update index data type

        idx_dtype = sputils.get_index_dtype(
            (self.indices, self.indptr), maxval=(
                self.nnz + x.size))

        self.indptr = cupy.asarray(self.indptr, dtype=idx_dtype)
        self.indices = cupy.asarray(self.indices, dtype=idx_dtype)

        indptr_inserts, indices_inserts, data_inserts = \
            _index._select_last_indices(i, j, x, idx_dtype)

        rows, ui_indptr = cupy.unique(indptr_inserts, return_index=True)

        to_add = cupy.empty(ui_indptr.size+1, ui_indptr.dtype)
        to_add[-1] = j.size
        to_add[:-1] = ui_indptr
        ui_indptr = to_add

        # Compute the counts for each row in the insertion array
        row_counts = cupy.zeros(ui_indptr.size-1, dtype=idx_dtype)
        cupyx.scatter_add(
            row_counts, cupy.searchsorted(rows, indptr_inserts), 1)

        self._perform_insert(indices_inserts, data_inserts,
                             rows, row_counts, idx_dtype)

    def __get_has_canonical_format(self):
        """Determine whether the matrix has sorted indices and no duplicates.

        Returns
            bool: ``True`` if the above applies, otherwise ``False``.

        .. note::
            :attr:`has_canonical_format` implies :attr:`has_sorted_indices`, so
            if the latter flag is ``False``, so will the former be; if the
            former is found ``True``, the latter flag is also set.

        .. warning::
            Getting this property might synchronize the device.

        """
        # Modified from the SciPy counterpart.

        # In CuPy the implemented conversions do not exactly match those of
        # SciPy's, so it's hard to put this exactly as where it is in SciPy,
        # but this should do the job.
        if self.data.size == 0:
            self._has_canonical_format = True
        # check to see if result was cached
        elif not getattr(self, '_has_sorted_indices', True):
            # not sorted => not canonical
            self._has_canonical_format = False
        elif not hasattr(self, '_has_canonical_format'):
            is_canonical = self._has_canonical_format_kern(
                self.indptr, self.indices, size=self.indptr.size-1)
            self._has_canonical_format = bool(is_canonical.all())
        return self._has_canonical_format

    def __set_has_canonical_format(self, val):
        """Taken from SciPy as is."""
        self._has_canonical_format = bool(val)
        if val:
            self.has_sorted_indices = True

    has_canonical_format = property(fget=__get_has_canonical_format,
                                    fset=__set_has_canonical_format)

    def __get_sorted(self):
        """Determine whether the matrix has sorted indices.

        Returns
            bool:
                ``True`` if the indices of the matrix are in sorted order,
                otherwise ``False``.

        .. warning::
            Getting this property might synchronize the device.

        """
        # Modified from the SciPy counterpart.

        # In CuPy the implemented conversions do not exactly match those of
        # SciPy's, so it's hard to put this exactly as where it is in SciPy,
        # but this should do the job.
        if self.data.size == 0:
            self._has_sorted_indices = True
        # check to see if result was cached
        elif not hasattr(self, '_has_sorted_indices'):
            is_sorted = self._has_sorted_indices_kern(
                self.indptr, self.indices, size=self.indptr.size-1)
            self._has_sorted_indices = bool(is_sorted.all())
        return self._has_sorted_indices

    def __set_sorted(self, val):
        self._has_sorted_indices = bool(val)

    has_sorted_indices = property(fget=__get_sorted, fset=__set_sorted)

    def get_shape(self):
        """Returns the shape of the matrix.

        Returns:
            tuple: Shape of the matrix.

        """
        return self._shape

    def getnnz(self, axis=None):
        """Returns the number of stored values, including explicit zeros.

        Args:
            axis: Not supported yet.

        Returns:
            int: The number of stored values.

        """
        if axis is None:
            return self.data.size
        else:
            raise ValueError

    def sorted_indices(self):
        """Return a copy of this matrix with sorted indices

        .. warning::
            Calling this function might synchronize the device.

        """
        # Taken from SciPy as is.
        A = self.copy()
        A.sort_indices()
        return A

    def sort_indices(self):
        # Unlike in SciPy, here this is implemented in child classes because
        # each child needs to call its own sort function from cuSPARSE
        raise NotImplementedError

    def sum_duplicates(self):
        """Eliminate duplicate matrix entries by adding them together.

        .. note::
            This is an *in place* operation.

        .. warning::
            Calling this function might synchronize the device.

        .. seealso::
           :meth:`scipy.sparse.csr_matrix.sum_duplicates`,
           :meth:`scipy.sparse.csc_matrix.sum_duplicates`
        """
        if self.has_canonical_format:
            return
        # TODO(leofang): add a kernel for compressed sparse matrices without
        # converting to coo
        coo = self.tocoo()
        coo.sum_duplicates()
        self.__init__(coo.asformat(self.format))
        self.has_canonical_format = True

    #####################
    # Reduce operations #
    #####################

    def _minor_reduce(self, ufunc, axis, nonzero):
        """Reduce nonzeros with a ufunc over the minor axis when non-empty

        Can be applied to a function of self.data by supplying data parameter.
        Warning: this does not call sum_duplicates()

        Args:
            ufunc (object): Function handle giving the operation to be
                conducted.
            axis (int): Matrix over which the reduction should be
                conducted.

        Returns:
            (cupy.ndarray): Reduce result for nonzeros in each
                major_index.

        """

        # Call to the appropriate kernel function
        if axis == 1:
            # Create the vector to hold output
            value = cupy.zeros(self.shape[0]).astype(cupy.float64)

            if nonzero:
                # Perform the calculation
                if ufunc == cupy.amax:
                    self._max_nonzero_reduction_kern(
                        (self.shape[0],), (1,),
                        (self.data.astype(cupy.float64),
                         self.indptr[:len(self.indptr) - 1],
                         self.indptr[1:], cupy.int64(self.shape[1]),
                         value))
                if ufunc == cupy.amin:
                    self._min_nonzero_reduction_kern(
                        (self.shape[0],), (1,),
                        (self.data.astype(cupy.float64),
                         self.indptr[:len(self.indptr) - 1],
                         self.indptr[1:], cupy.int64(self.shape[1]),
                         value))

            else:
                # Perform the calculation
                if ufunc == cupy.amax:
                    self._max_reduction_kern(
                        (self.shape[0],), (1,),
                        (self.data.astype(cupy.float64),
                         self.indptr[:len(self.indptr) - 1],
                         self.indptr[1:], cupy.int64(self.shape[1]),
                         value))
                if ufunc == cupy.amin:
                    self._min_reduction_kern(
                        (self.shape[0],), (1,),
                        (self.data.astype(cupy.float64),
                         self.indptr[:len(self.indptr) - 1],
                         self.indptr[1:], cupy.int64(self.shape[1]),
                         value))

        if axis == 0:
            # Create the vector to hold output
            value = cupy.zeros(self.shape[1]).astype(cupy.float64)

            if nonzero:
                # Perform the calculation
                if ufunc == cupy.amax:
                    self._max_nonzero_reduction_kern(
                        (self.shape[1],), (1,),
                        (self.data.astype(cupy.float64),
                         self.indptr[:len(self.indptr) - 1],
                         self.indptr[1:], cupy.int64(self.shape[0]),
                         value))
                if ufunc == cupy.amin:
                    self._min_nonzero_reduction_kern(
                        (self.shape[1],), (1,),
                        (self.data.astype(cupy.float64),
                         self.indptr[:len(self.indptr) - 1],
                         self.indptr[1:], cupy.int64(self.shape[0]),
                         value))
            else:
                # Perform the calculation
                if ufunc == cupy.amax:
                    self._max_reduction_kern(
                        (self.shape[1],), (1,),
                        (self.data.astype(cupy.float64),
                         self.indptr[:len(self.indptr) - 1],
                         self.indptr[1:], cupy.int64(self.shape[0]),
                         value))
                if ufunc == cupy.amin:
                    self._min_reduction_kern(
                        (self.shape[1],), (1,),
                        (self.data.astype(cupy.float64),
                         self.indptr[:len(self.indptr) - 1],
                         self.indptr[1:], cupy.int64(self.shape[0]),
                         value))

        return value

    def _arg_minor_reduce(self, ufunc, axis):
        """Reduce nonzeros with a ufunc over the minor axis when non-empty

        Can be applied to a function of self.data by supplying data parameter.
        Warning: this does not call sum_duplicates()

        Args:
            ufunc (object): Function handle giving the operation to be
                conducted.
            axis (int): Maxtrix over which the reduction should be conducted

        Returns:
            (cupy.ndarray): Reduce result for nonzeros in each
                major_index

        """

        # Call to the appropriate kernel function
        if axis == 1:
            # Create the vector to hold output
            value = cupy.zeros(self.shape[0]).astype(cupy.int64)

            # Perform the calculation
            if ufunc == cupy.argmax:
                self._max_arg_reduction_kern(
                    (self.shape[0],), (1,),
                    (self.data.astype(cupy.float64), self.indices,
                     self.indptr[:len(self.indptr) - 1],
                     self.indptr[1:], cupy.int64(self.shape[1]),
                     value))
            if ufunc == cupy.argmin:
                self._min_arg_reduction_kern(
                    (self.shape[0],), (1,),
                    (self.data.astype(cupy.float64), self.indices,
                     self.indptr[:len(self.indptr) - 1],
                     self.indptr[1:], cupy.int64(self.shape[1]),
                     value))

        if axis == 0:
            # Create the vector to hold output
            value = cupy.zeros(self.shape[1]).astype(cupy.int64)

            # Perform the calculation
            if ufunc == cupy.argmax:
                self._max_arg_reduction_kern(
                    (self.shape[1],), (1,),
                    (self.data.astype(cupy.float64), self.indices,
                     self.indptr[:len(self.indptr) - 1],
                     self.indptr[1:], cupy.int64(self.shape[0]),
                     value))
            if ufunc == cupy.argmin:
                self._min_arg_reduction_kern(
                    (self.shape[1],), (1,),
                    (self.data.astype(cupy.float64), self.indices,
                     self.indptr[:len(self.indptr) - 1],
                     self.indptr[1:],
                     cupy.int64(self.shape[0]), value))

        return value<|MERGE_RESOLUTION|>--- conflicted
+++ resolved
@@ -17,12 +17,8 @@
 from cupy import cusparse
 from cupyx.scipy.sparse import base
 from cupyx.scipy.sparse import data as sparse_data
-<<<<<<< HEAD
 from cupyx.scipy.sparse import sputils
-from cupyx.scipy.sparse import util
-=======
 from cupyx.scipy.sparse import _util
->>>>>>> e74225da
 
 from cupyx.scipy.sparse import _index
 
