import numpy
import cupy


def eigsh(a, k=6, *, which='LM', ncv=None, maxiter=None, tol=0,
          return_eigenvectors=True):
    """Finds ``k`` eigenvalues and eigenvectors of the real symmetric matrix.

    Solves ``Ax = wx``, the standard eigenvalue problem for ``w`` eigenvalues
    with corresponding eigenvectors ``x``.

    Args:
        a (cupy.ndarray or cupyx.scipy.sparse.csr_matrix): A symmetric square
            matrix with dimension ``(n, n)``.
        k (int): The number of eigenvalues and eigenvectors to compute. Must be
            ``1 <= k < n``.
        which (str): 'LM' or 'LA'. 'LM': finds ``k`` largest (in magnitude)
            eigenvalues. 'LA': finds ``k`` largest (algebraic) eigenvalues.
        ncv (int): The number of Lanczos vectors generated. Must be
            ``k + 1 < ncv < n``. If ``None``, default value is used.
        maxiter (int): Maximum number of Lanczos update iterations.
            If ``None``, default value is used.
        tol (float): Tolerance for residuals ``||Ax - wx||``. If ``0``, machine
            precision is used.
        return_eigenvectors (bool): If ``True``, returns eigenvectors in
            addition to eigenvalues.

    Returns:
        tuple:
            If ``return_eigenvectors is True``, it returns ``w`` and ``x``
            where ``w`` is eigenvalues and ``x`` is eigenvectors. Otherwise,
            it returns only ``w``.

    .. seealso:: :func:`scipy.sparse.linalg.eigsh`

    .. note::
        This function uses the thick-restart Lanczos methods
        (https://sdm.lbl.gov/~kewu/ps/trlan.html).

    """
    n = a.shape[0]
    if a.ndim != 2 or a.shape[0] != a.shape[1]:
        raise ValueError('expected square matrix (shape: {})'.format(a.shape))
    if a.dtype.char not in 'fdFD':
        raise TypeError('unsupprted dtype (actual: {})'.format(a.dtype))
    if k <= 0:
        raise ValueError('k must be greater than 0 (actual: {})'.format(k))
    if k >= n:
        raise ValueError('k must be smaller than n (actual: {})'.format(k))
    if which not in ('LM', 'LA'):
        raise ValueError('which must be \'LM\' or \'LA\' (actual: {})'
                         ''.format(which))
    if ncv is None:
        ncv = min(max(8 * k, 20), n - 1)
    else:
        ncv = min(max(ncv, k + 2), n - 1)
    if maxiter is None:
        maxiter = 10 * n
    if tol == 0:
        tol = numpy.finfo(a.dtype).eps

    alpha = cupy.zeros((ncv, ), dtype=a.dtype)
    beta = cupy.zeros((ncv, ), dtype=a.dtype)
    V = cupy.empty((ncv, n), dtype=a.dtype)

    # Set initial vector
    u = cupy.random.random((n, )).astype(a.dtype)
    v = u / cupy.linalg.norm(u)
    V[0] = v

    # Lanczos iteration
    u = _eigsh_lanczos_update(a, V, alpha, beta, 0, ncv)
    iter = ncv
    w, s = _eigsh_solve_ritz(alpha, beta, None, k, which)
    x = V.T @ s

    # Compute residual
    beta_k = beta[-1] * s[-1, :]
    res = cupy.linalg.norm(beta_k)

    while res > tol and iter < maxiter:
        # Setup for thick-restart
        beta[:k] = 0
        alpha[:k] = w
        V[:k] = x.T

        u -= u.T @ V[:k].conj().T @ V[:k]
        v = u / cupy.linalg.norm(u)
        V[k] = v

        u = a @ v
        alpha[k] = v.conj().T @ u
        u -= alpha[k] * v
        u -= V[:k].T @ beta_k
        u -= u.T @ V[:k+1].conj().T @ V[:k+1]
        beta[k] = cupy.linalg.norm(u)
        v = u / beta[k]
        V[k+1] = v

        # Lanczos iteration
        u = _eigsh_lanczos_update(a, V, alpha, beta, k+1, ncv)
        iter += ncv - k
        w, s = _eigsh_solve_ritz(alpha, beta, beta_k, k, which)
        x = V.T @ s

        # Compute residual
        beta_k = beta[-1] * s[-1, :]
        res = cupy.linalg.norm(beta_k)

    if return_eigenvectors:
        idx = cupy.argsort(w)
        return w[idx], x[:, idx]
    else:
        return cupy.sort(w)


def _eigsh_lanczos_update(A, V, alpha, beta, i_start, i_end):
    v = V[i_start]
    for i in range(i_start, i_end):
        u = A @ v
        alpha[i] = v.conj().T @ u
        u -= alpha[i] * v
        if i > 0:
            u -= beta[i-1] * V[i-1]
        u -= u.T @ V[:i+1].conj().T @ V[:i+1]
        beta[i] = cupy.linalg.norm(u)
        if i >= i_end - 1:
            break
        v = u / beta[i]
        V[i+1] = v
    return u


def _eigsh_solve_ritz(alpha, beta, beta_k, k, which):
    # Note: This is done on the CPU, because there is an issue in
    # cupy.linalg.eigh with CUDA 9.2, which can return NaNs. It will has little
    # impact on performance, since the matrix size processed here is not large.
    alpha = cupy.asnumpy(alpha)
    beta = cupy.asnumpy(beta)
    t = numpy.diag(alpha)
    t = t + numpy.diag(beta[:-1], k=1)
    t = t + numpy.diag(beta[:-1], k=-1)
    if beta_k is not None:
        beta_k = cupy.asnumpy(beta_k)
        t[k, :k] = beta_k
        t[:k, k] = beta_k
    w, s = numpy.linalg.eigh(t)

    # Pick-up k ritz-values and ritz-vectors
    if which == 'LA':
        idx = numpy.argsort(w)
    elif which == 'LM':
        idx = numpy.argsort(numpy.absolute(w))
    wk = w[idx[-k:]]
    sk = s[:, idx[-k:]]
<<<<<<< HEAD
    return wk, sk


def svds(a, k=6, *, ncv=None, tol=0, which='LM', maxiter=None,
         return_singular_vectors=True):
    """Finds the largest ``k`` singular values/vectors for a sparse matrix.

    Args:
        a (cupy.ndarray or cupyx.scipy.sparse.csr_matrix): A real or complex
            array with dimension ``(m, n)``
        k (int): The number of singular values/vectors to compute. Must be
            ``1 <= k < min(m, n)``.
        ncv (int): The number of Lanczos vectors generated. Must be
            ``k + 1 < ncv < min(m, n)``. If ``None``, default value is used.
        tol (float): Tolerance for singular values. If ``0``, machine precision
            is used.
        which (str): Only 'LM' is supported. 'LM': finds ``k`` largest singular
            values.
        maxiter (int): Maximum number of Lanczos update iterations.
            If ``None``, default value is used.
        return_singular_vectors (bool): If ``True``, returns singular vectors
            in addition to singular values.

    Returns:
        tuple:
            If ``return_singular_vectors is True``, it returns ``u``, ``s`` and
            ``vt`` where ``u`` is left singular vectors, ``s`` is singular
            values and ``vt`` is right singular vectors. Otherwise, it returns
            only ``s``.

    .. seealso:: :func:`scipy.sparse.linalg.svds`

    .. note::
        This is a naive implementation using cupyx.scipy.sparse.linalg.eigsh as
        an eigensolver on ``a.H @ a`` or ``a @ a.H``.

    """
    if a.ndim != 2:
        raise ValueError('expected 2D (shape: {})'.format(a.shape))
    if a.dtype.char not in 'fdFD':
        raise TypeError('unsupprted dtype (actual: {})'.format(a.dtype))
    m, n = a.shape
    if k <= 0:
        raise ValueError('k must be greater than 0 (actual: {})'.format(k))
    if k >= min(m, n):
        raise ValueError('k must be smaller than min(m, n) (actual: {})'
                         ''.format(k))

    aH = a.conj().T
    if m >= n:
        aa = aH @ a
    else:
        aa = a @ aH

    if return_singular_vectors:
        w, x = eigsh(aa, k=k, which=which, ncv=ncv, maxiter=maxiter, tol=tol,
                     return_eigenvectors=True)
    else:
        w = eigsh(aa, k=k, which=which, ncv=ncv, maxiter=maxiter, tol=tol,
                  return_eigenvectors=False)

    w = cupy.maximum(w, 0)
    t = w.dtype.char.lower()
    factor = {'f': 1e3, 'd': 1e6}
    cond = factor[t] * numpy.finfo(t).eps
    cutoff = cond * cupy.max(w)
    above_cutoff = (w > cutoff)
    n_large = above_cutoff.sum()
    s = cupy.zeros_like(w)
    s[:n_large] = cupy.sqrt(w[above_cutoff])
    if not return_singular_vectors:
        return s

    x = x[:, above_cutoff]
    if m >= n:
        v = x
        u = a @ v / s[:n_large]
    else:
        u = x
        v = aH @ u / s[:n_large]
    u = _augmented_orthnormal_cols(u, k - n_large)
    v = _augmented_orthnormal_cols(v, k - n_large)

    return u, s, v.conj().T


def _augmented_orthnormal_cols(x, n_aug):
    if n_aug <= 0:
        return x
    m, n = x.shape
    y = cupy.empty((m, n + n_aug), dtype=x.dtype)
    y[:, :n] = x
    for i in range(n, n + n_aug):
        v = cupy.random.random((m, )).astype(x.dtype)
        v -= v @ y[:, :i].conj() @ y[:, :i].T
        y[:, i] = v / cupy.linalg.norm(v)
    return y
=======
    return cupy.array(wk), cupy.array(sk)
>>>>>>> 3b3d8d0e
<|MERGE_RESOLUTION|>--- conflicted
+++ resolved
@@ -153,8 +153,7 @@
         idx = numpy.argsort(numpy.absolute(w))
     wk = w[idx[-k:]]
     sk = s[:, idx[-k:]]
-<<<<<<< HEAD
-    return wk, sk
+    return cupy.array(wk), cupy.array(sk)
 
 
 def svds(a, k=6, *, ncv=None, tol=0, which='LM', maxiter=None,
@@ -250,7 +249,4 @@
         v = cupy.random.random((m, )).astype(x.dtype)
         v -= v @ y[:, :i].conj() @ y[:, :i].T
         y[:, i] = v / cupy.linalg.norm(v)
-    return y
-=======
-    return cupy.array(wk), cupy.array(sk)
->>>>>>> 3b3d8d0e
+    return y