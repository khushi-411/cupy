import functools

import cupy
import cupyx


def _wraps_polyroutine(func):
    def _get_coeffs(x):
        if func.__name__ == 'polymul':
            return cupy.poly1d(x).coeffs
        if isinstance(x, cupy.poly1d):
            return x._coeffs
        if isinstance(x, cupy.ndarray) or cupy.isscalar(x):
            return cupy.atleast_1d(x)
        raise TypeError('Unsupported type')

    def wrapper(*args):
        coeffs = [_get_coeffs(x) for x in args]
        if func.__name__ == 'polymul':
            out = func(*coeffs)
        else:
            with cupyx.allow_synchronize(False):
                out = func(*coeffs)
        if all([not isinstance(x, cupy.poly1d) for x in args]):
            return out
        if isinstance(out, cupy.ndarray):
            return cupy.poly1d(out)
        if isinstance(out, tuple):
            return tuple([cupy.poly1d(x) for x in out])
        assert False  # Never reach

    return functools.update_wrapper(wrapper, func)


@_wraps_polyroutine
def polyadd(a1, a2):
    """Computes the sum of two polynomials.

    Args:
        a1 (scalar, cupy.ndarray or cupy.poly1d): first input polynomial.
        a2 (scalar, cupy.ndarray or cupy.poly1d): second input polynomial.

    Returns:
        cupy.ndarray or cupy.poly1d: The sum of the inputs.

    .. seealso:: :func:`numpy.polyadd`

    """
    if a1.size < a2.size:
        a1, a2 = a2, a1
    out = cupy.pad(a2, (a1.size - a2.size, 0))
    out = out.astype(cupy.result_type(a1, a2), copy=False)
    out += a1
    return out


@_wraps_polyroutine
<<<<<<< HEAD
def polymul(a1, a2):
    """Computes the product of two polynomials.
=======
def polysub(a1, a2):
    """Computes the difference of two polynomials.
>>>>>>> f9741401

    Args:
        a1 (scalar, cupy.ndarray or cupy.poly1d): first input polynomial.
        a2 (scalar, cupy.ndarray or cupy.poly1d): second input polynomial.

    Returns:
<<<<<<< HEAD
        cupy.ndarray or cupy.poly1d: The product of the inputs.

    .. seealso:: :func:`numpy.polymul`

    """
    return cupy.convolve(a1, a2)
=======
        cupy.ndarray or cupy.poly1d: The difference of the inputs.

    .. seealso:: :func:`numpy.polysub`

    """
    if a1.shape[0] <= a2.shape[0]:
        out = cupy.pad(a1, (a2.shape[0] - a1.shape[0], 0))
        out = out.astype(cupy.result_type(a1, a2), copy=False)
        out -= a2
    else:
        out = cupy.pad(a2, (a1.shape[0] - a2.shape[0], 0))
        out = out.astype(cupy.result_type(a1, a2), copy=False)
        out -= 2 * out - a1
    return out
>>>>>>> f9741401
<|MERGE_RESOLUTION|>--- conflicted
+++ resolved
@@ -55,27 +55,14 @@
 
 
 @_wraps_polyroutine
-<<<<<<< HEAD
-def polymul(a1, a2):
-    """Computes the product of two polynomials.
-=======
 def polysub(a1, a2):
     """Computes the difference of two polynomials.
->>>>>>> f9741401
 
     Args:
         a1 (scalar, cupy.ndarray or cupy.poly1d): first input polynomial.
         a2 (scalar, cupy.ndarray or cupy.poly1d): second input polynomial.
 
     Returns:
-<<<<<<< HEAD
-        cupy.ndarray or cupy.poly1d: The product of the inputs.
-
-    .. seealso:: :func:`numpy.polymul`
-
-    """
-    return cupy.convolve(a1, a2)
-=======
         cupy.ndarray or cupy.poly1d: The difference of the inputs.
 
     .. seealso:: :func:`numpy.polysub`
@@ -90,4 +77,20 @@
         out = out.astype(cupy.result_type(a1, a2), copy=False)
         out -= 2 * out - a1
     return out
->>>>>>> f9741401
+
+
+@_wraps_polyroutine
+def polymul(a1, a2):
+    """Computes the product of two polynomials.
+
+    Args:
+        a1 (scalar, cupy.ndarray or cupy.poly1d): first input polynomial.
+        a2 (scalar, cupy.ndarray or cupy.poly1d): second input polynomial.
+
+    Returns:
+        cupy.ndarray or cupy.poly1d: The product of the inputs.
+
+    .. seealso:: :func:`numpy.polymul`
+
+    """
+    return cupy.convolve(a1, a2)