#!/usr/bin/env python

import glob
import os
from setuptools import setup, find_packages
import sys

import cupy_setup_build


for submodule in ('cupy/core/include/cupy/cub/',
                  'cupy/core/include/cupy/jitify'):
    if len(os.listdir(submodule)) == 0:
        msg = '''
        The folder %s is a git submodule but is
        currently empty. Please use the command

            git submodule update --init

        to populate the folder before building from source.
        ''' % submodule
        print(msg, file=sys.stderr)
        sys.exit(1)


requirements = {
    'setup': [
        'fastrlock>=0.5',
    ],
    'install': [
<<<<<<< HEAD
        'numpy>=1.15',
        'fastrlock>=0.5',
=======
        'numpy>=1.17',
        'fastrlock>=0.3',
>>>>>>> adf3925e
    ],
    'all': [
        'scipy>=1.4',
        'optuna>=2.0',
    ],

    'stylecheck': [
        'autopep8==1.4.4',
        'flake8==3.7.9',
        'pbr==4.0.4',
        'pycodestyle==2.5.0',
    ],
    'test': [
        # 4.2 <= pytest < 6.2 is slow collecting tests and times out on CI.
        'pytest>=6.2',
    ],
    'appveyor': [
        '-r test',
    ],
    'jenkins': [
        '-r test',
        'pytest-timeout',
        'pytest-cov',
        'coveralls',
        'codecov',
        'coverage<5',  # Otherwise, Python must be built with sqlite
    ],
}


def reduce_requirements(key):
    # Resolve recursive requirements notation (-r)
    reqs = requirements[key]
    resolved_reqs = []
    for req in reqs:
        if req.startswith('-r'):
            depend_key = req[2:].lstrip()
            reduce_requirements(depend_key)
            resolved_reqs += requirements[depend_key]
        else:
            resolved_reqs.append(req)
    requirements[key] = resolved_reqs


for k in requirements.keys():
    reduce_requirements(k)


extras_require = {k: v for k, v in requirements.items() if k != 'install'}


setup_requires = requirements['setup']
install_requires = requirements['install']
tests_require = requirements['test']

# List of files that needs to be in the distribution (sdist/wheel).
# Notes:
# - Files only needed in sdist should be added to `MANIFEST.in`.
# - The following glob (`**`) ignores items starting with `.`.
cupy_package_data = [
    'cupy/cuda/cupy_thrust.cu',
    'cupy/cuda/cupy_cub.cu',
    'cupy/cuda/cupy_cufftXt.cu',  # for cuFFT callback
    'cupy/cuda/cupy_cufftXt.h',  # for cuFFT callback
    'cupy/cuda/cupy_cufft.h',  # for cuFFT callback
    'cupy/cuda/cufft.pxd',  # for cuFFT callback
    'cupy/cuda/cufft.pyx',  # for cuFFT callback
    'cupy/random/cupy_distributions.cu',
    'cupy/random/cupy_distributions.cuh',
] + [
    x for x in glob.glob('cupy/core/include/cupy/**', recursive=True)
    if os.path.isfile(x)
]

package_data = {
    'cupy': [
        os.path.relpath(x, 'cupy') for x in cupy_package_data
    ],
}

package_data['cupy'] += cupy_setup_build.prepare_wheel_libs()

package_name = cupy_setup_build.get_package_name()
long_description = cupy_setup_build.get_long_description()
ext_modules = cupy_setup_build.get_ext_modules()
build_ext = cupy_setup_build.custom_build_ext
sdist = cupy_setup_build.sdist_with_cython

here = os.path.abspath(os.path.dirname(__file__))
# Get __version__ variable
exec(open(os.path.join(here, 'cupy', '_version.py')).read())

CLASSIFIERS = """\
Development Status :: 5 - Production/Stable
Intended Audience :: Science/Research
Intended Audience :: Developers
License :: OSI Approved :: MIT License
Programming Language :: Python
Programming Language :: Python :: 3
Programming Language :: Python :: 3.6
Programming Language :: Python :: 3.7
Programming Language :: Python :: 3.8
Programming Language :: Python :: 3 :: Only
Programming Language :: Cython
Topic :: Software Development
Topic :: Scientific/Engineering
Operating System :: POSIX
Operating System :: Microsoft :: Windows
"""


setup(
    name=package_name,
    version=__version__,  # NOQA
    description='CuPy: A NumPy-compatible array library accelerated by CUDA',
    long_description=long_description,
    author='Seiya Tokui',
    author_email='tokui@preferred.jp',
    url='https://cupy.dev/',
    license='MIT License',
    project_urls={
        "Bug Tracker": "https://github.com/cupy/cupy/issues",
        "Documentation": "https://docs.cupy.dev/",
        "Source Code": "https://github.com/cupy/cupy",
    },
    classifiers=[_f for _f in CLASSIFIERS.split('\n') if _f],
    packages=find_packages(exclude=['install', 'tests']),
    package_data=package_data,
    zip_safe=False,
    python_requires='>=3.6.0',
    setup_requires=setup_requires,
    install_requires=install_requires,
    tests_require=tests_require,
    extras_require=extras_require,
    ext_modules=ext_modules,
    cmdclass={'build_ext': build_ext,
              'sdist': sdist},
)<|MERGE_RESOLUTION|>--- conflicted
+++ resolved
@@ -28,13 +28,8 @@
         'fastrlock>=0.5',
     ],
     'install': [
-<<<<<<< HEAD
-        'numpy>=1.15',
+        'numpy>=1.17',
         'fastrlock>=0.5',
-=======
-        'numpy>=1.17',
-        'fastrlock>=0.3',
->>>>>>> adf3925e
     ],
     'all': [
         'scipy>=1.4',
