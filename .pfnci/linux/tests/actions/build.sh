--- conflicted
+++ resolved
@@ -2,9 +2,6 @@
 
 set -uex
 
-<<<<<<< HEAD
-time CUPY_NUM_NVCC_THREADS=8 CUPY_NUM_BUILD_JOBS=8 python3 -m pip install --user -v ".[test]"
-=======
 src_dir=.
 if ! touch .; then
     src_dir=$(mktemp -d)
@@ -13,6 +10,5 @@
 fi
 
 pushd "${src_dir}"
-time python3 -m pip install --user -v ".[test]"
-popd
->>>>>>> a67921ad
+time CUPY_NUM_NVCC_THREADS=8 CUPY_NUM_BUILD_JOBS=8 python3 -m pip install --user -v ".[test]"
+popd