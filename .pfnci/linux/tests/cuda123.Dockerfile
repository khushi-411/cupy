--- conflicted
+++ resolved
@@ -28,10 +28,6 @@
     pyenv global 3.11.10 && \
     pip install -U setuptools pip wheel
 
-<<<<<<< HEAD
-RUN pip install -U 'numpy==1.24.*' 'scipy==1.14.*' 'optuna==3.*' 'cython==3.*'
-=======
-RUN pip install -U 'numpy==2.0.*' 'scipy==1.14.*' 'optuna==3.*' 'cython==0.29.*'
->>>>>>> 8c411811
+RUN pip install -U 'numpy==2.0.*' 'scipy==1.14.*' 'optuna==3.*' 'cython==3.*'
 RUN pip uninstall -y mpi4py cuda-python && \
     pip check