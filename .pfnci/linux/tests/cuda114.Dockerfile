# AUTO GENERATED: DO NOT EDIT!
ARG BASE_IMAGE="nvidia/cuda:11.4.0-devel-ubuntu20.04"
FROM ${BASE_IMAGE}

RUN export DEBIAN_FRONTEND=noninteractive && \
    apt-get -qqy update && \
<<<<<<< HEAD
    apt-get -qqy install \
       make build-essential libssl-dev zlib1g-dev \
       libbz2-dev libreadline-dev libsqlite3-dev wget \
       curl llvm libncursesw5-dev xz-utils tk-dev \
       libxml2-dev libxmlsec1-dev libffi-dev \
       liblzma-dev && \
    apt-get -qqy install ccache git curl && \
    apt-get -qqy --allow-change-held-packages \
            --allow-downgrades install libnccl2=2.10.*+cuda11.4 libnccl-dev=2.10.*+cuda11.4 libcutensor-dev=1.3.* libcusparselt-dev=0.1.0.* libcudnn8=8.2.*+cuda11.4 libcudnn8-dev=8.2.*+cuda11.4
=======
    apt-get -qqy --allow-change-held-packages install libnccl2=2.11.*+cuda11.4 libnccl-dev=2.11.*+cuda11.4 libcudnn8-dev=8.2.*+cuda11.4 libcutensor-dev=1.3.* libcusparselt-dev=0.1.* && \
    apt-get -qqy install ccache
>>>>>>> b2914ca6

ENV PATH "/usr/lib/ccache:${PATH}"

RUN git clone https://github.com/pyenv/pyenv.git /opt/pyenv
ENV PYENV_ROOT "/opt/pyenv"
ENV PATH "${PYENV_ROOT}/shims:${PYENV_ROOT}/bin:${PATH}"
RUN pyenv install 3.9.6 && \
    pyenv global 3.9.6 && \
    pip install -U setuptools pip

RUN pip install -U numpy==1.21.* scipy==1.7.* optuna==2.* cython==0.29.*<|MERGE_RESOLUTION|>--- conflicted
+++ resolved
@@ -4,20 +4,8 @@
 
 RUN export DEBIAN_FRONTEND=noninteractive && \
     apt-get -qqy update && \
-<<<<<<< HEAD
-    apt-get -qqy install \
-       make build-essential libssl-dev zlib1g-dev \
-       libbz2-dev libreadline-dev libsqlite3-dev wget \
-       curl llvm libncursesw5-dev xz-utils tk-dev \
-       libxml2-dev libxmlsec1-dev libffi-dev \
-       liblzma-dev && \
-    apt-get -qqy install ccache git curl && \
-    apt-get -qqy --allow-change-held-packages \
-            --allow-downgrades install libnccl2=2.10.*+cuda11.4 libnccl-dev=2.10.*+cuda11.4 libcutensor-dev=1.3.* libcusparselt-dev=0.1.0.* libcudnn8=8.2.*+cuda11.4 libcudnn8-dev=8.2.*+cuda11.4
-=======
     apt-get -qqy --allow-change-held-packages install libnccl2=2.11.*+cuda11.4 libnccl-dev=2.11.*+cuda11.4 libcudnn8-dev=8.2.*+cuda11.4 libcutensor-dev=1.3.* libcusparselt-dev=0.1.* && \
     apt-get -qqy install ccache
->>>>>>> b2914ca6
 
 ENV PATH "/usr/lib/ccache:${PATH}"
 
