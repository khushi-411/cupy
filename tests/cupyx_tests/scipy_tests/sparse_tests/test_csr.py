--- conflicted
+++ resolved
@@ -303,11 +303,6 @@
     def test_pickle_roundtrip(self):
         s = _make(cupy, sparse, self.dtype)
 
-<<<<<<< HEAD
-        print(str(pickle.dumps(s)))
-
-=======
->>>>>>> 7f401f0c
         s2 = pickle.loads(pickle.dumps(s))
         assert s._descr.descriptor != s2._descr.descriptor
         assert s.shape == s2.shape
@@ -1550,101 +1545,37 @@
         return _make(xp, sp, self.dtype)[slice(None, None, None)]
 
     @testing.numpy_cupy_allclose(sp_name='sp')
-<<<<<<< HEAD
-    def test_getitem_rowslice_reverse(self, xp, sp):
-        # This test is adapted from Scipy
-        return _make(xp, sp, self.dtype)[slice(None, None, -1)]
-
-    @testing.numpy_cupy_allclose(sp_name='sp')
-=======
->>>>>>> 7f401f0c
     def test_getitem_rowslice_negative_stop(self, xp, sp):
         # This test is adapted from Scipy
         return _make(xp, sp, self.dtype)[slice(1, -2, 2)]
 
-<<<<<<< HEAD
-    @testing.numpy_cupy_allclose(sp_name='sp')
-    def test_getitem_rowslice_negative_start_step(self, xp, sp):
-        # This test is adapted from Scipy
-        return _make(xp, sp, self.dtype)[slice(-2, 1, -2)]
-
-    def test_getitem_bool_indexing(self):
-        # This test is adapted from Scipy's CSR tests
-        sp_data = scipy.sparse.csr_matrix([[0, 1, 2], [3, 4, 5], [6, 7, 8]],
-                                          dtype=self.dtype)
-        data = cupy.sparse.csr_matrix(sp_data)
-        list_indices1 = [False, True, False]
-        array_indices1 = cupy.array(list_indices1)
-        list_indices2 = [[False, True, False], [
-            False, True, False], [False, True, False]]
-        array_indices2 = cupy.array(list_indices2)
-        list_indices3 = ([False, True, False], [False, True, False])
-        array_indices3 = (cupy.array(
-            list_indices3[0]), cupy.array(list_indices3[1]))
-        slice_list1 = data[list_indices1].toarray()
-        slice_array1 = data[array_indices1].toarray()
-        slice_list2 = data[list_indices2]
-        slice_array2 = data[array_indices2]
-        slice_list3 = data[list_indices3]
-        slice_array3 = data[array_indices3]
-        assert (slice_list1 == slice_array1).all()
-        assert (slice_list2 == slice_array2).all()
-        assert (slice_list3 == slice_array3).all()
-
-=======
->>>>>>> 7f401f0c
     def test_getrow(self):
 
         # This test is adapted from Scipy's CSR tests
         N = 10
-<<<<<<< HEAD
-        cupy.random.seed(0)
-        X = cupy.random.random((N, N))
-        X[X > 0.7] = 0
-        Xcsr = cupy.sparse.csr_matrix(X)
-=======
         X = testing.shaped_random((N, N), cupy, seed=0)
         X[X > 0.7] = 0
         Xcsr = sparse.csr_matrix(X)
->>>>>>> 7f401f0c
 
         for i in range(N):
             arr_row = X[i:i + 1, :]
             csr_row = Xcsr.getrow(i)
-<<<<<<< HEAD
-
-            cupy.testing.assert_array_almost_equal(arr_row, csr_row.toarray())
-            numpy.testing.assert_(type(csr_row) is cupy.sparse.csr_matrix)
-=======
             assert sparse.isspmatrix_csr(csr_row)
             assert (arr_row == csr_row.toarray()).all()
->>>>>>> 7f401f0c
 
     def test_getcol(self):
         # This test is adapted from Scipy's CSR tests
         N = 10
-<<<<<<< HEAD
-        cupy.random.seed(0)
-        X = cupy.random.random((N, N))
-        X[X > 0.7] = 0
-        Xcsr = cupy.sparse.csr_matrix(X)
-=======
         X = testing.shaped_random((N, N), cupy, seed=0)
         X[X > 0.7] = 0
         Xcsr = sparse.csr_matrix(X)
->>>>>>> 7f401f0c
 
         for i in range(N):
             arr_col = X[:, i:i + 1]
             csr_col = Xcsr.getcol(i)
 
-<<<<<<< HEAD
-            cupy.testing.assert_array_almost_equal(arr_col, csr_col.toarray())
-            numpy.testing.assert_(type(csr_col) is cupy.sparse.csr_matrix)
-=======
             assert sparse.isspmatrix_csr(csr_col)
             assert (arr_col == csr_col.toarray()).all()
->>>>>>> 7f401f0c
 
 
 @testing.parameterize(*testing.product({
