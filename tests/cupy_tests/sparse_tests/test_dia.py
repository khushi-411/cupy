--- conflicted
+++ resolved
@@ -188,8 +188,7 @@
 
     @testing.numpy_cupy_allclose(sp_name='sp')
     def test_transpose(self, xp, sp):
-<<<<<<< HEAD
-        m = _make(xp, sp, self.dtype)
+        m = self.make(xp, sp, self.dtype)
         return m.transpose().toarray()
 
 
@@ -208,8 +207,4 @@
              cupy.array([], 'i'),
              cupy.array([0], 'i')),
             shape=(0, 0), dtype='f')
-        self.assertFalse(cupy.sparse.isspmatrix_dia(x))
-=======
-        m = self.make(xp, sp, self.dtype)
-        return m.transpose().toarray()
->>>>>>> 66a0f271
+        self.assertFalse(cupy.sparse.isspmatrix_dia(x))