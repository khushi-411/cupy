import unittest

import numpy

import cupy
from cupy import cuda
from cupy import testing
from cupy.testing import condition


@unittest.skipUnless(
    cuda.cusolver_enabled, 'Only cusolver in CUDA 8.0 is supported')
@testing.gpu
class TestSolve(unittest.TestCase):

    _multiprocess_can_split_ = True

    @testing.for_float_dtypes(no_float16=True)
    def check_x(self, a_shape, b_shape, dtype):
        a_cpu = numpy.random.randint(0, 10, size=a_shape).astype(dtype)
        b_cpu = numpy.random.randint(0, 10, size=b_shape).astype(dtype)
        a_gpu = cupy.asarray(a_cpu)
        b_gpu = cupy.asarray(b_cpu)
        result_cpu = numpy.linalg.solve(a_cpu, b_cpu)
        result_gpu = cupy.linalg.solve(a_gpu, b_gpu)
        self.assertEqual(result_cpu.dtype, result_gpu.dtype)
        cupy.testing.assert_allclose(result_cpu, result_gpu, atol=1e-3)

    def check_shape(self, a_shape, b_shape):
        a = cupy.random.rand(*a_shape)
        b = cupy.random.rand(*b_shape)
        with self.assertRaises(numpy.linalg.LinAlgError):
            cupy.linalg.solve(a, b)

    @condition.retry(10)
    def test_solve(self):
        self.check_x((4, 4), (4,))
        self.check_x((5, 5), (5, 2))

    def test_invalid_shape(self):
        self.check_shape((2, 3), (4,))
        self.check_shape((3, 3), (2,))
        self.check_shape((3, 3, 4), (3,))


@testing.parameterize(*testing.product({
    'a_shape': [(2, 3, 6), (3, 4, 4, 3)],
    'dtype': [numpy.float32, numpy.float64],
    'axes': [None, (0, 2)],
}))
@testing.fix_random()
@testing.gpu
@unittest.skipUnless(
    cuda.cusolver_enabled, 'Only cusolver in CUDA 8.0 is supported')
class TestTensorSolve(unittest.TestCase):

    _multiprocess_can_split_ = True

<<<<<<< HEAD
    @testing.for_float_dtypes(no_float16=True)
    def check_x(self, a_shape, b_shape, dtype):
        a_cpu = numpy.random.randint(0, 10, size=a_shape).astype(dtype)
        b_cpu = numpy.random.randint(0, 10, size=b_shape).astype(dtype)
        a_gpu = cupy.asarray(a_cpu)
        b_gpu = cupy.asarray(b_cpu)
        result_cpu = numpy.linalg.tensorsolve(a_cpu, b_cpu)
        result_gpu = cupy.linalg.tensorsolve(a_gpu, b_gpu)
        self.assertEqual(result_cpu.dtype, result_gpu.dtype)
        cupy.testing.assert_allclose(result_cpu, result_gpu, atol=1e-4)

    @condition.retry(10)
    def test_tensorsolve(self):
        self.check_x((2, 3, 6), (2, 3))
        self.check_x((3, 4, 4, 3), (3, 4))
=======
    def setUp(self):
        self.a = numpy.random.randint(
            0, 10, size=self.a_shape).astype(self.dtype)
        self.b = numpy.random.randint(
            0, 10, size=self.a_shape[:2]).astype(self.dtype)

    @testing.numpy_cupy_allclose(atol=0.02)
    def test_tensorsolve(self, xp):
        a = xp.array(self.a)
        b = xp.array(self.b)
        return xp.linalg.tensorsolve(a, b, axes=self.axes)
>>>>>>> 3a46dfd5


@unittest.skipUnless(
    cuda.cusolver_enabled, 'Only cusolver in CUDA 8.0 is supported')
@testing.gpu
class TestInv(unittest.TestCase):

    _multiprocess_can_split_ = True

    @testing.for_float_dtypes(no_float16=True)
    def check_x(self, a_shape, dtype):
        a_cpu = numpy.random.randint(0, 10, size=a_shape).astype(dtype)
        a_gpu = cupy.asarray(a_cpu)
        result_cpu = numpy.linalg.inv(a_cpu)
        result_gpu = cupy.linalg.inv(a_gpu)
        self.assertEqual(result_cpu.dtype, result_gpu.dtype)
        cupy.testing.assert_allclose(result_cpu, result_gpu, atol=1e-3)

    def check_shape(self, a_shape):
        a = cupy.random.rand(*a_shape)
        with self.assertRaises(numpy.linalg.LinAlgError):
            cupy.linalg.inv(a)

    @condition.retry(10)
    def test_inv(self):
        self.check_x((3, 3))
        self.check_x((4, 4))
        self.check_x((5, 5))

    def test_invalid_shape(self):
        self.check_shape((2, 3))
        self.check_shape((4, 1))


@unittest.skipUnless(
    cuda.cusolver_enabled, 'Only cusolver in CUDA 8.0 is supported')
@testing.gpu
class TestTensorInv(unittest.TestCase):

    _multiprocess_can_split_ = True

    @testing.for_float_dtypes(no_float16=True)
    def check_x(self, a_shape, ind, dtype):
        a_cpu = numpy.random.randint(0, 10, size=a_shape).astype(dtype)
        a_gpu = cupy.asarray(a_cpu)
        result_cpu = numpy.linalg.tensorinv(a_cpu, ind=ind)
        result_gpu = cupy.linalg.tensorinv(a_gpu, ind=ind)
        self.assertEqual(result_cpu.dtype, result_gpu.dtype)
        cupy.testing.assert_allclose(result_cpu, result_gpu, atol=1e-3)

    def check_shape(self, a_shape, ind):
        a = cupy.random.rand(*a_shape)
        with self.assertRaises(numpy.linalg.LinAlgError):
            cupy.linalg.tensorinv(a, ind=ind)

    @condition.retry(10)
    def test_tensorinv(self):
        self.check_x((12, 3, 4), ind=1)
        self.check_x((3, 8, 24), ind=2)
        self.check_x((18, 3, 3, 2), ind=1)
        self.check_x((1, 4, 2, 2), ind=2)
        self.check_x((2, 3, 5, 30), ind=3)
        self.check_x((24, 2, 2, 3, 2), ind=1)
        self.check_x((3, 4, 2, 3, 2), ind=2)
        self.check_x((1, 2, 3, 2, 3), ind=3)
        self.check_x((3, 2, 1, 2, 12), ind=4)

    def test_invalid_shape(self):
        self.check_shape((2, 3, 4), ind=1)
        self.check_shape((1, 2, 3, 4), ind=3)<|MERGE_RESOLUTION|>--- conflicted
+++ resolved
@@ -56,23 +56,6 @@
 
     _multiprocess_can_split_ = True
 
-<<<<<<< HEAD
-    @testing.for_float_dtypes(no_float16=True)
-    def check_x(self, a_shape, b_shape, dtype):
-        a_cpu = numpy.random.randint(0, 10, size=a_shape).astype(dtype)
-        b_cpu = numpy.random.randint(0, 10, size=b_shape).astype(dtype)
-        a_gpu = cupy.asarray(a_cpu)
-        b_gpu = cupy.asarray(b_cpu)
-        result_cpu = numpy.linalg.tensorsolve(a_cpu, b_cpu)
-        result_gpu = cupy.linalg.tensorsolve(a_gpu, b_gpu)
-        self.assertEqual(result_cpu.dtype, result_gpu.dtype)
-        cupy.testing.assert_allclose(result_cpu, result_gpu, atol=1e-4)
-
-    @condition.retry(10)
-    def test_tensorsolve(self):
-        self.check_x((2, 3, 6), (2, 3))
-        self.check_x((3, 4, 4, 3), (3, 4))
-=======
     def setUp(self):
         self.a = numpy.random.randint(
             0, 10, size=self.a_shape).astype(self.dtype)
@@ -84,7 +67,6 @@
         a = xp.array(self.a)
         b = xp.array(self.b)
         return xp.linalg.tensorsolve(a, b, axes=self.axes)
->>>>>>> 3a46dfd5
 
 
 @unittest.skipUnless(
