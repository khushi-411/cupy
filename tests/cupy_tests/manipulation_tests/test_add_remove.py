import unittest

import pytest

import numpy
import cupy
from cupy import testing


@testing.gpu
class TestAppend(unittest.TestCase):

    @testing.for_all_dtypes_combination(
        names=['dtype1', 'dtype2'], no_bool=True)
    @testing.numpy_cupy_array_equal()
    def test(self, xp, dtype1, dtype2):
        a = testing.shaped_random((3, 4, 5), xp, dtype1)
        b = testing.shaped_random((6, 7), xp, dtype2)
        return xp.append(a, b)

    @testing.for_all_dtypes_combination(
        names=['dtype1', 'dtype2'], no_bool=True)
    @testing.numpy_cupy_array_equal()
    def test_scalar_lhs(self, xp, dtype1, dtype2):
        scalar = xp.dtype(dtype1).type(10).item()
        return xp.append(scalar, xp.arange(20, dtype=dtype2))

    @testing.for_all_dtypes_combination(
        names=['dtype1', 'dtype2'], no_bool=True)
    @testing.numpy_cupy_array_equal()
    def test_scalar_rhs(self, xp, dtype1, dtype2):
        scalar = xp.dtype(dtype2).type(10).item()
        return xp.append(xp.arange(20, dtype=dtype1), scalar)

    @testing.for_all_dtypes_combination(
        names=['dtype1', 'dtype2'], no_bool=True)
    @testing.numpy_cupy_array_equal()
    def test_numpy_scalar_lhs(self, xp, dtype1, dtype2):
        scalar = xp.dtype(dtype1).type(10)
        return xp.append(scalar, xp.arange(20, dtype=dtype2))

    @testing.for_all_dtypes_combination(
        names=['dtype1', 'dtype2'], no_bool=True)
    @testing.numpy_cupy_array_equal()
    def test_numpy_scalar_rhs(self, xp, dtype1, dtype2):
        scalar = xp.dtype(dtype2).type(10)
        return xp.append(xp.arange(20, dtype=dtype1), scalar)

    @testing.numpy_cupy_array_equal()
    def test_scalar_both(self, xp):
        return xp.append(10, 10)

    @testing.numpy_cupy_array_equal()
    def test_axis(self, xp):
        a = testing.shaped_random((3, 4, 5), xp, xp.float32)
        b = testing.shaped_random((3, 10, 5), xp, xp.float32)
        return xp.append(a, b, axis=1)

    @testing.numpy_cupy_array_equal()
    def test_zerodim(self, xp):
        return xp.append(xp.array(0), xp.arange(10))

    @testing.numpy_cupy_array_equal()
    def test_empty(self, xp):
        return xp.append(xp.array([]), xp.arange(10))


@testing.gpu
class TestResize(unittest.TestCase):

    @testing.numpy_cupy_array_equal()
    def test(self, xp):
        return xp.resize(xp.arange(10), (10, 10))

    @testing.numpy_cupy_array_equal()
    def test_remainder(self, xp):
        return xp.resize(xp.arange(8), (10, 10))

    @testing.numpy_cupy_array_equal()
    def test_shape_int(self, xp):
        return xp.resize(xp.arange(10), 15)

    @testing.numpy_cupy_array_equal()
    def test_scalar(self, xp):
        return xp.resize(2, (10, 10))

    @testing.numpy_cupy_array_equal()
    def test_scalar_shape_int(self, xp):
        return xp.resize(2, 10)

    @testing.numpy_cupy_array_equal()
    def test_typed_scalar(self, xp):
        return xp.resize(xp.float32(10.0), (10, 10))

    @testing.numpy_cupy_array_equal()
    def test_zerodim(self, xp):
        return xp.resize(xp.array(0), (10, 10))

    @testing.numpy_cupy_array_equal()
    def test_empty(self, xp):
        return xp.resize(xp.array([]), (10, 10))


class TestUnique:

    @testing.for_all_dtypes(no_float16=True, no_bool=True, no_complex=True)
    @testing.numpy_cupy_array_equal()
    def test_unique_no_axis(self, xp, dtype):
        a = testing.shaped_random((100, 100), xp, dtype)
        return xp.unique(a)

    @testing.for_all_dtypes(no_float16=True, no_bool=True, no_complex=True)
    @testing.numpy_cupy_array_equal()
    def test_unique(self, xp, dtype):
        a = testing.shaped_random((100, 100), xp, dtype)
        return xp.unique(a, axis=1)

    @testing.for_all_dtypes(no_float16=True, no_bool=True, no_complex=True)
    @testing.numpy_cupy_array_equal()
    def test_unique_index_no_axis(self, xp, dtype):
        a = testing.shaped_random((100, 100), xp, dtype)
        return xp.unique(a, return_index=True)[1]

    @testing.for_all_dtypes(no_float16=True, no_bool=True, no_complex=True)
    @testing.numpy_cupy_array_equal()
    def test_unique_index(self, xp, dtype):
        a = testing.shaped_random((100, 100), xp, dtype)
        return xp.unique(a, return_index=True, axis=0)[1]

    @testing.for_all_dtypes(no_float16=True, no_bool=True, no_complex=True)
    @testing.numpy_cupy_array_equal()
    def test_unique_inverse_no_axis(self, xp, dtype):
        a = testing.shaped_random((100, 100), xp, dtype)
        return xp.unique(a, return_inverse=True)[1]

    @testing.for_all_dtypes(no_float16=True, no_bool=True, no_complex=True)
    @testing.numpy_cupy_array_equal()
    def test_unique_inverse(self, xp, dtype):
        a = testing.shaped_random((100, 100), xp, dtype)
        return xp.unique(a, return_inverse=True, axis=1)[1]

    @testing.for_all_dtypes(no_float16=True, no_bool=True, no_complex=True)
    @testing.numpy_cupy_array_equal()
    def test_unique_counts_no_axis(self, xp, dtype):
        a = testing.shaped_random((100, 100), xp, dtype)
        return xp.unique(a, return_counts=True)[1]

    @testing.for_all_dtypes(no_float16=True, no_bool=True, no_complex=True)
    @testing.numpy_cupy_array_equal()
    def test_unique_counts(self, xp, dtype):
        a = testing.shaped_random((100, 100), xp, dtype)
        return xp.unique(a, return_counts=True, axis=0)[1]

    @testing.for_all_dtypes(no_float16=True, no_bool=True, no_complex=True)
    @testing.numpy_cupy_array_equal()
    def test_unique_return_all_no_axis(self, xp, dtype):
        a = testing.shaped_random((100, 100), xp, dtype)
        return xp.unique(
            a, return_index=True, return_inverse=True, return_counts=True)

    @testing.for_all_dtypes(no_float16=True, no_bool=True, no_complex=True)
    @testing.numpy_cupy_array_equal()
    def test_unique_return_all(self, xp, dtype):
        a = testing.shaped_random((100, 100), xp, dtype)
        return xp.unique(
            a, return_index=True, return_inverse=True, return_counts=True,
            axis=1)

    @testing.for_all_dtypes(no_float16=True, no_bool=True, no_complex=True)
    @testing.numpy_cupy_array_equal()
    def test_unique_empty_no_axis(self, xp, dtype):
        a = xp.empty((0,), dtype)
        return xp.unique(a)

    @testing.for_all_dtypes(no_float16=True, no_bool=True, no_complex=True)
    @testing.numpy_cupy_array_equal()
    def test_unique_empty(self, xp, dtype):
        a = xp.empty((0,), dtype)
        return xp.unique(a, axis=0)

    @testing.for_all_dtypes(no_float16=True, no_bool=True, no_complex=True)
    @testing.numpy_cupy_array_equal()
    def test_unique_empty_return_all_no_axis(self, xp, dtype):
        a = xp.empty((3, 0, 2), dtype)
        return xp.unique(
            a, return_index=True, return_inverse=True, return_counts=True)

<<<<<<< HEAD
    @testing.for_all_dtypes(no_float16=True, no_bool=True, no_complex=True)
    @testing.numpy_cupy_array_equal()
    def test_unique_empty_return_all(self, xp, dtype):
        a = xp.empty((3, 0, 2), dtype)
        return xp.unique(
            a, return_index=True, return_inverse=True, return_counts=True,
            axis=2)
=======
    @pytest.mark.parametrize('equal_nan', [True, False])
    @pytest.mark.parametrize('dtype', 'efdFD')
    @testing.numpy_cupy_array_equal()
    @testing.with_requires('numpy>=1.23.1')
    def test_unique_equal_nan(self, xp, dtype, equal_nan):
        if xp.dtype(dtype).kind == 'c':
            # Nan and Nan+Nan*1j are collapsed when equal_nan=True
            a = xp.array([
                complex(xp.nan, 3), 2, complex(7, xp.nan), xp.nan,
                complex(xp.nan, xp.nan), 2, xp.nan, 1
            ], dtype=dtype)
        else:
            a = xp.array([2, xp.nan, 2, xp.nan, 1], dtype=dtype)
        return xp.unique(a, equal_nan=equal_nan)
>>>>>>> 8e0e07f8


@testing.parameterize(*testing.product({
    'trim': ['fb', 'f', 'b']
}))
@testing.gpu
class TestTrim_zeros(unittest.TestCase):

    @testing.for_all_dtypes()
    @testing.numpy_cupy_array_equal()
    def test_trim_non_zeros(self, xp, dtype):
        a = xp.array([-1, 2, -3, 7], dtype=dtype)
        return xp.trim_zeros(a, trim=self.trim)

    @testing.for_all_dtypes()
    @testing.numpy_cupy_array_equal()
    def test_trim_trimmed(self, xp, dtype):
        a = xp.array([1, 0, 2, 3, 0, 5], dtype=dtype)
        return xp.trim_zeros(a, trim=self.trim)

    @testing.for_all_dtypes()
    @testing.numpy_cupy_array_equal()
    def test_trim_all_zeros(self, xp, dtype):
        a = xp.zeros(shape=(1000,), dtype=dtype)
        return xp.trim_zeros(a, trim=self.trim)

    @testing.for_all_dtypes()
    @testing.numpy_cupy_array_equal()
    def test_trim_front_zeros(self, xp, dtype):
        a = xp.array([0, 0, 4, 1, 0, 2, 3, 0, 5], dtype=dtype)
        return xp.trim_zeros(a, trim=self.trim)

    @testing.for_all_dtypes()
    @testing.numpy_cupy_array_equal()
    def test_trim_back_zeros(self, xp, dtype):
        a = xp.array([1, 0, 2, 3, 0, 5, 0, 0, 0], dtype=dtype)
        return xp.trim_zeros(a, trim=self.trim)

    @testing.for_all_dtypes()
    def test_trim_zero_dim(self, dtype):
        for xp in (numpy, cupy):
            a = testing.shaped_arange((), xp, dtype)
            with pytest.raises(TypeError):
                xp.trim_zeros(a, trim=self.trim)

    @testing.for_all_dtypes()
    def test_trim_ndim(self, dtype):
        for xp in (numpy, cupy):
            a = testing.shaped_arange((2, 3), xp, dtype=dtype)
            with pytest.raises(ValueError):
                xp.trim_zeros(a, trim=self.trim)<|MERGE_RESOLUTION|>--- conflicted
+++ resolved
@@ -185,7 +185,6 @@
         return xp.unique(
             a, return_index=True, return_inverse=True, return_counts=True)
 
-<<<<<<< HEAD
     @testing.for_all_dtypes(no_float16=True, no_bool=True, no_complex=True)
     @testing.numpy_cupy_array_equal()
     def test_unique_empty_return_all(self, xp, dtype):
@@ -193,12 +192,12 @@
         return xp.unique(
             a, return_index=True, return_inverse=True, return_counts=True,
             axis=2)
-=======
+
     @pytest.mark.parametrize('equal_nan', [True, False])
     @pytest.mark.parametrize('dtype', 'efdFD')
     @testing.numpy_cupy_array_equal()
     @testing.with_requires('numpy>=1.23.1')
-    def test_unique_equal_nan(self, xp, dtype, equal_nan):
+    def test_unique_equal_nan_no_axis(self, xp, dtype, equal_nan):
         if xp.dtype(dtype).kind == 'c':
             # Nan and Nan+Nan*1j are collapsed when equal_nan=True
             a = xp.array([
@@ -208,8 +207,26 @@
         else:
             a = xp.array([2, xp.nan, 2, xp.nan, 1], dtype=dtype)
         return xp.unique(a, equal_nan=equal_nan)
->>>>>>> 8e0e07f8
-
+
+    @pytest.mark.parametrize('equal_nan', [True, False])
+    @pytest.mark.parametrize('dtype', 'efdFD')
+    @testing.numpy_cupy_array_equal()
+    @testing.with_requires('numpy>=1.23.1')
+    def test_unique_equal_nan(self, xp, dtype, equal_nan):
+        if xp.dtype(dtype).kind == 'c':
+            # Nan and Nan+Nan*1j are collapsed when equal_nan=True
+            a = xp.array([
+                [complex(xp.nan, 3), 2, complex(7, xp.nan)],
+                [xp.nan, complex(xp.nan, xp.nan), 2],
+                [xp.nan, 1, complex(xp.nan, -1)]
+            ], dtype=dtype)
+        else:
+            a = xp.array([
+                [2, xp.nan, 2],
+                [xp.nan, 1, xp.nan],
+                [xp.nan, 1, xp.nan]
+            ], dtype=dtype)
+        return xp.unique(a, axis=0, equal_nan=equal_nan)
 
 @testing.parameterize(*testing.product({
     'trim': ['fb', 'f', 'b']
