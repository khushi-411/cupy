import unittest

import pytest
import numpy

import cupy
import cupyx
from cupy import testing


@testing.parameterize(
    {'variable': None},
    {'variable': 'y'},
)
@testing.gpu
class TestPoly1dInit(unittest.TestCase):

    @testing.for_all_dtypes(no_bool=True)
    @testing.numpy_cupy_array_equal()
    def test_poly1d_numpy_array(self, xp, dtype):
        a = numpy.arange(5, dtype=dtype)
        with cupyx.allow_synchronize(False):
            out = xp.poly1d(a, variable=self.variable)
        assert out.variable == (self.variable or 'x')
        return out.coeffs

    @testing.for_all_dtypes()
    @testing.numpy_cupy_array_equal()
    def test_poly1d_cupy_array(self, xp, dtype):
        a = testing.shaped_arange((5,), xp, dtype)
        with cupyx.allow_synchronize(False):
            out = xp.poly1d(a, variable=self.variable)
        assert out.variable == (self.variable or 'x')
        return out.coeffs

    @testing.numpy_cupy_array_equal()
    def test_poly1d_list(self, xp):
        with cupyx.allow_synchronize(False):
            out = xp.poly1d([1, 2, 3, 4], variable=self.variable)
        assert out.variable == (self.variable or 'x')
        return out.coeffs

    @testing.for_all_dtypes()
    @testing.numpy_cupy_array_equal()
    def test_poly1d_numpy_poly1d(self, xp, dtype):
        array = testing.shaped_arange((5,), numpy, dtype)
        a = numpy.poly1d(array)
        with cupyx.allow_synchronize(False):
            out = xp.poly1d(a, variable=self.variable)
        assert out.variable == (self.variable or 'x')
        return out.coeffs

    @testing.for_all_dtypes()
    @testing.numpy_cupy_array_equal()
    def test_poly1d_numpy_poly1d_variable(self, xp, dtype):
        array = testing.shaped_arange((5,), numpy, dtype)
        a = numpy.poly1d(array, variable='z')
        with cupyx.allow_synchronize(False):
            out = xp.poly1d(a, variable=self.variable)
        assert out.variable == (self.variable or 'z')
        return out.coeffs

    @testing.for_all_dtypes()
    @testing.numpy_cupy_array_equal()
    def test_poly1d_cupy_poly1d(self, xp, dtype):
        array = testing.shaped_arange((5,), xp, dtype)
        a = xp.poly1d(array)
        out = xp.poly1d(a, variable=self.variable)
        assert out.variable == (self.variable or 'x')
        return out.coeffs

    @testing.for_all_dtypes()
    @testing.numpy_cupy_array_equal()
    def test_poly1d_cupy_poly1d_variable(self, xp, dtype):
        array = testing.shaped_arange((5,), xp, dtype)
        a = xp.poly1d(array, variable='z')
        out = xp.poly1d(a, variable=self.variable)
        assert out.variable == (self.variable or 'z')
        return out.coeffs

    @testing.for_all_dtypes()
    @testing.numpy_cupy_array_equal()
    def test_poly1d_zero_dim(self, xp, dtype):
        a = testing.shaped_arange((), xp, dtype)
        with cupyx.allow_synchronize(False):
            out = xp.poly1d(a, variable=self.variable)
        assert out.variable == (self.variable or 'x')
        return out.coeffs

    @testing.for_all_dtypes()
    @testing.numpy_cupy_array_equal()
    def test_poly1d_zero_size(self, xp, dtype):
        a = testing.shaped_arange((0,), xp, dtype)
        with cupyx.allow_synchronize(False):
            out = xp.poly1d(a, variable=self.variable)
        assert out.variable == (self.variable or 'x')
        return out.coeffs


@testing.gpu
class TestPoly1d(unittest.TestCase):

    @testing.for_all_dtypes()
    @testing.numpy_cupy_array_equal()
    def test_poly1d_leading_zeros(self, xp, dtype):
        a = xp.array([0, 0, 1, 2, 3], dtype)
        return xp.poly1d(a).coeffs

    @testing.for_all_dtypes(no_bool=True)
    @testing.numpy_cupy_array_equal()
    def test_poly1d_neg(self, xp, dtype):
        a = testing.shaped_arange((5,), xp, dtype)
        b = -xp.poly1d(a)
        return b.coeffs

    @testing.for_all_dtypes()
    @testing.numpy_cupy_equal()
    def test_poly1d_order(self, xp, dtype):
        a = testing.shaped_arange((10,), xp, dtype)
        return xp.poly1d(a).order

    @testing.for_all_dtypes()
    @testing.numpy_cupy_equal()
    def test_poly1d_order_leading_zeros(self, xp, dtype):
        a = xp.array([0, 0, 1, 2, 3, 0], dtype)
        return xp.poly1d(a).order

    @testing.for_all_dtypes()
    @testing.numpy_cupy_equal()
    def test_poly1d_getitem1(self, xp, dtype):
        a = testing.shaped_arange((10,), xp, dtype)
        with cupyx.allow_synchronize(False):
            return xp.poly1d(a)[-1]

    @testing.for_all_dtypes()
    @testing.numpy_cupy_equal()
    def test_poly1d_getitem2(self, xp, dtype):
        a = testing.shaped_arange((10,), xp, dtype)
        with cupyx.allow_synchronize(False):
            return xp.poly1d(a)[5]

    @testing.for_all_dtypes()
    @testing.numpy_cupy_equal()
    def test_poly1d_getitem3(self, xp, dtype):
        a = testing.shaped_arange((10,), xp, dtype)
        with cupyx.allow_synchronize(False):
            return xp.poly1d(a)[100]

    @testing.for_all_dtypes()
    @testing.numpy_cupy_equal()
    def test_poly1d_getitem4(self, xp, dtype):
        a = xp.array([0, 0, 1, 2, 3, 0], dtype)
        with cupyx.allow_synchronize(False):
            return xp.poly1d(a)[2]

    @testing.for_all_dtypes()
    @testing.numpy_cupy_array_equal()
    def test_poly1d_setitem(self, xp, dtype):
        a = testing.shaped_arange((10,), xp, dtype)
        b = xp.poly1d(a)
        with cupyx.allow_synchronize(False):
            b[100] = 20
        return b.coeffs

    @testing.for_all_dtypes()
    @testing.numpy_cupy_array_equal()
    def test_poly1d_setitem_leading_zeros(self, xp, dtype):
        a = xp.array([0, 0, 0, 2, 3, 0], dtype)
        b = xp.poly1d(a)
        with cupyx.allow_synchronize(False):
            b[1] = 10
        return b.coeffs

    @testing.for_all_dtypes()
    def test_poly1d_setitem_neg(self, dtype):
        for xp in (numpy, cupy):
            a = testing.shaped_arange((10,), xp, dtype)
            b = xp.poly1d(a)
            with pytest.raises(ValueError):
                b[-1] = 20

    @testing.for_all_dtypes()
    def test_poly1d_get1(self, dtype):
        a1 = testing.shaped_arange((10,), cupy, dtype)
        a2 = testing.shaped_arange((10,), numpy, dtype)
        b1 = cupy.poly1d(a1, variable='z').get()
        b2 = numpy.poly1d(a2, variable='z')
        assert b1 == b2

    @testing.for_all_dtypes()
    def test_poly1d_get2(self, dtype):
        a1 = testing.shaped_arange((), cupy, dtype)
        a2 = testing.shaped_arange((), numpy, dtype)
        b1 = cupy.poly1d(a1).get()
        b2 = numpy.poly1d(a2)
        assert b1 == b2

    @testing.for_all_dtypes(no_bool=True)
    def test_poly1d_set(self, dtype):
        arr1 = testing.shaped_arange((10,), cupy, dtype)
        arr2 = numpy.ones(10, dtype=dtype)
        a = cupy.poly1d(arr1)
        b = numpy.poly1d(arr2, variable='z')
        a.set(b)
        assert a.variable == b.variable
        testing.assert_array_equal(a.coeffs, b.coeffs)

    @testing.for_all_dtypes()
    @testing.numpy_cupy_equal()
    def test_poly1d_repr(self, xp, dtype):
        a = testing.shaped_arange((5,), xp, dtype)
        return repr(xp.poly1d(a))

    @testing.for_all_dtypes()
    @testing.numpy_cupy_equal()
    def test_poly1d_str(self, xp, dtype):
        a = testing.shaped_arange((5,), xp, dtype)
        return str(xp.poly1d(a))


<<<<<<< HEAD
@testing.gpu
class TestPoly1dArithmetic(unittest.TestCase):
=======
class Poly1dTestBase(unittest.TestCase):

    def _get_input(self, xp, in_type, dtype):
        if in_type == 'poly1d':
            return xp.poly1d(testing.shaped_arange((10,), xp, dtype) + 1)
        if in_type == 'ndarray':
            return testing.shaped_arange((10,), xp, dtype)
        if in_type == 'python_scalar':
            return dtype(5).item()
        if in_type == 'numpy_scalar':
            return dtype(5)
        assert False


@testing.gpu
@testing.parameterize(*testing.product({
    'func': [
        lambda x, y: x + y,
    ],
    'type_l': ['poly1d', 'python_scalar'],
    'type_r': ['poly1d', 'ndarray', 'python_scalar', 'numpy_scalar'],
}))
class TestPoly1dArithmetic(Poly1dTestBase):
>>>>>>> 075c976d

    @testing.for_all_dtypes()
    @testing.numpy_cupy_array_equal()
    def test_poly1d_arithmetic(self, xp, dtype):
        a1 = self._get_input(xp, self.type_l, dtype)
        a2 = self._get_input(xp, self.type_r, dtype)
        with cupyx.allow_synchronize(False):
            out = self.func(a1, a2)
        return out


@testing.gpu
@testing.parameterize(*testing.product({
    'func': [
        lambda x, y: x + y,
    ],
    'type_l': ['ndarray', 'numpy_scalar'],
    'type_r': ['poly1d'],
}))
class TestPoly1dArithmeticInvalid(Poly1dTestBase):

    @testing.for_all_dtypes()
    def test_poly1d_arithmetic_invalid(self, dtype):
        # CuPy does not support them because device-to-host synchronization is
        # needed to convert the return value to cupy.ndarray type.
        n1 = self._get_input(numpy, self.type_l, dtype)
        n2 = self._get_input(numpy, self.type_r, dtype)
        assert type(self.func(n1, n2)) is numpy.ndarray

        c1 = self._get_input(cupy, self.type_l, dtype)
        c2 = self._get_input(cupy, self.type_r, dtype)
        with pytest.raises(TypeError):
            self.func(c1, c2)


@testing.gpu
@testing.parameterize(*testing.product({
    'fname': ['polyadd'],
    'type_l': ['poly1d', 'ndarray', 'python_scalar', 'numpy_scalar'],
    'type_r': ['poly1d', 'ndarray', 'python_scalar', 'numpy_scalar'],
}))
class TestPoly1dRoutines(Poly1dTestBase):

    @testing.for_all_dtypes()
    @testing.numpy_cupy_allclose(rtol=1e-6)
    def test_poly1d_mul_array(self, xp, dtype):
        a = testing.shaped_arange((5,), xp, dtype)
        b = xp.poly1d(a, variable='z') * a
        assert b.variable == 'x'
        return b.coeffs

    @testing.for_all_dtypes()
    @testing.numpy_cupy_allclose(rtol=1e-6)
    def test_poly1d_mul_poly1d(self, xp, dtype):
        a = testing.shaped_arange((5,), xp, dtype)
        b = xp.poly1d(a)
        return (b * b).coeffs

    @testing.for_all_dtypes(no_bool=True)
    @testing.numpy_cupy_allclose(rtol=1e-2)
    def test_poly1d_pow_scalar(self, xp, dtype):
        a = testing.shaped_arange((5,), xp, dtype)
        b = xp.poly1d(a) ** 5
        return b.coeffs

    @testing.for_all_dtypes()
    def test_poly1d_pow_neg(self, dtype):
        for xp in (numpy, cupy):
            a = testing.shaped_arange((5,), xp, dtype)
            with pytest.raises(ValueError):
                xp.poly1d(a) ** -10

    @testing.for_all_dtypes()
    def test_poly1d_pow_float(self, dtype):
        for xp in (numpy, cupy):
            a = testing.shaped_arange((5,), xp, dtype)
            with pytest.raises(ValueError):
                xp.poly1d(a) ** 3.5

    @testing.for_all_dtypes()
    def test_poly1d_pow_array(self, dtype):
        for xp in (numpy, cupy):
            a = testing.shaped_arange((5,), xp, dtype)
            with pytest.raises(ValueError):
                xp.poly1d(a) ** a

    @testing.for_all_dtypes()
    @testing.numpy_cupy_array_equal()
    def test_poly1d_routine(self, xp, dtype):
        func = getattr(xp, self.fname)
        a1 = self._get_input(xp, self.type_l, dtype)
        a2 = self._get_input(xp, self.type_r, dtype)
        with cupyx.allow_synchronize(False):
            out = func(a1, a2)
        return out


class UserDefinedArray:

    __array_priority__ = cupy.poly1d.__array_priority__ + 10

    def __init__(self):
        self.add_count = 0
        self.radd_count = 0

    def __add__(self, other):
        self.add_count += 1

    def __radd__(self, other):
        self.radd_count += 1


class TestPoly1dArrayPriority(Poly1dTestBase):

    def test_poly1d_array_priority_greator(self):
        a1 = self._get_input(cupy, 'poly1d', 'int64')
        a2 = UserDefinedArray()
        a1 + a2
        assert a2.add_count == 0
        assert a2.radd_count == 1
        a2 + a1
        assert a2.add_count == 1
        assert a2.radd_count == 1


@testing.gpu
class TestPoly1dEquality(unittest.TestCase):

    def make_poly1d1(self, xp, dtype):
        a1 = testing.shaped_arange((4,), xp, dtype)
        a2 = xp.zeros((4,), dtype)
        b1 = xp.poly1d(a1)
        b2 = xp.poly1d(a2)
        return b1, b2

    def make_poly1d2(self, xp, dtype):
        a1 = testing.shaped_arange((4,), xp, dtype)
        a2 = testing.shaped_arange((4,), xp, dtype)
        b1 = xp.poly1d(a1)
        b2 = xp.poly1d(a2)
        return b1, b2

    @testing.for_all_dtypes()
    @testing.numpy_cupy_equal()
    def test_poly1d_eq1(self, xp, dtype):
        a, b = self.make_poly1d1(xp, dtype)
        return a == b

    @testing.for_all_dtypes()
    @testing.numpy_cupy_equal()
    def test_poly1d_eq2(self, xp, dtype):
        a, b = self.make_poly1d2(xp, dtype)
        return a == b

    @testing.for_all_dtypes()
    @testing.numpy_cupy_equal()
    def test_poly1d_ne1(self, xp, dtype):
        a, b = self.make_poly1d1(xp, dtype)
        return a != b

    @testing.for_all_dtypes()
    @testing.numpy_cupy_equal()
    def test_poly1d_ne2(self, xp, dtype):
        a, b = self.make_poly1d2(xp, dtype)
        return a != b


@testing.gpu
@testing.parameterize(*testing.product({
    'shape1': [(), (0,), (3,), (5,)],
<<<<<<< HEAD
    'shape2': [(), (0,), (3,), (5,)],
}))
class TestPolymulShapeCombination(unittest.TestCase):

    @testing.for_all_dtypes(no_bool=True)
    @testing.numpy_cupy_allclose(rtol=1e-5)
    def test_polymul(self, xp, dtype):
        a = testing.shaped_arange(self.shape1, xp, dtype)
        b = testing.shaped_arange(self.shape2, xp, dtype)
        return xp.polymul(a, b)


@testing.gpu
class TestPolymul(unittest.TestCase):

    @testing.numpy_cupy_array_equal()
    def test_polymul_list(self, xp):
        a = [1, 2, 3]
        b = [4, 2]
        return xp.polymul(a, b)

    @testing.numpy_cupy_array_equal()
    def test_polymul_leading_zeros(self, xp):
        a = [0, 0, 1, 2, 3, 0]
        return xp.polymul(a, a)

    @testing.for_all_dtypes()
    @testing.numpy_cupy_allclose(rtol=1e-6)
    def test_polymul_scalar_poly1d(self, xp, dtype):
        a = testing.shaped_arange((5,), xp, dtype)
        b = xp.poly1d(a, variable='z')
        c = xp.polymul(b, dtype(10))
        assert c.variable == 'x'
        return c.coeffs

    @testing.for_all_dtypes()
    @testing.numpy_cupy_allclose(rtol=1e-6)
    def test_polymul_poly1d_poly1d(self, xp, dtype):
        a = testing.shaped_arange((5,), xp, dtype)
        b = xp.poly1d(a, variable='z')
        c = xp.polymul(b, b)
        assert c.variable == 'x'
        return c.coeffs

    @testing.for_all_dtypes()
    @testing.numpy_cupy_allclose(rtol=1e-6)
    def test_polymul_array_poly1d(self, xp, dtype):
        a = testing.shaped_arange((3,), xp, dtype)
        b = testing.shaped_arange((5,), xp, dtype)
        b = xp.poly1d(b)
        return xp.polymul(a, b).coeffs

    @testing.for_all_dtypes_combination(
        names=['dtype1', 'dtype2'], no_bool=True)
    @testing.numpy_cupy_allclose(rtol=1e-5)
    def test_polymul_diff_types_array(self, xp, dtype1, dtype2):
        a = testing.shaped_arange((10,), xp, dtype1)
        b = testing.shaped_arange((5,), xp, dtype2)
        return xp.polymul(a, b)

    @testing.for_all_dtypes_combination(
        names=['dtype1', 'dtype2'], no_bool=True)
    @testing.numpy_cupy_allclose(rtol=1e-5)
    def test_polymul_diff_types_poly1d(self, xp, dtype1, dtype2):
=======
    'shape2': [(), (0,), (3,), (5,)]
}))
class TestPolyaddShapeCombination(unittest.TestCase):

    @testing.for_all_dtypes()
    @testing.numpy_cupy_array_equal()
    def test_polyadd(self, xp, dtype):
        a = testing.shaped_arange(self.shape1, xp, dtype)
        b = testing.shaped_arange(self.shape2, xp, dtype)
        with cupyx.allow_synchronize(False):
            return xp.polyadd(a, b)


@testing.gpu
class TestPolyadd(unittest.TestCase):

    @testing.for_all_dtypes_combination(names=['dtype1', 'dtype2'])
    @testing.numpy_cupy_array_equal()
    def test_polyadd_diff_types_array(self, xp, dtype1, dtype2):
        a = testing.shaped_arange((10,), xp, dtype1)
        b = testing.shaped_arange((5,), xp, dtype2)
        with cupyx.allow_synchronize(False):
            return xp.polyadd(a, b)

    @testing.for_all_dtypes_combination(names=['dtype1', 'dtype2'])
    @testing.numpy_cupy_array_equal()
    def test_polyadd_diff_types_poly1d(self, xp, dtype1, dtype2):
>>>>>>> 075c976d
        a = testing.shaped_arange((10,), xp, dtype1)
        b = testing.shaped_arange((5,), xp, dtype2)
        a = xp.poly1d(a, variable='z')
        b = xp.poly1d(b, variable='y')
<<<<<<< HEAD
        c = xp.polymul(a, b)
        assert c.variable == 'x'
        return c.coeffs

    @testing.for_all_dtypes()
    def test_polymul_ndim(self, dtype):
        for xp in (numpy, cupy):
            a = testing.shaped_arange((2, 3, 4), xp, dtype)
            b = testing.shaped_arange((10, 5), xp, dtype)
            with pytest.raises(ValueError):
                xp.polymul(a, b)
=======
        with cupyx.allow_synchronize(False):
            out = xp.polyadd(a, b)
        assert out.variable == 'x'
        return out
>>>>>>> 075c976d
<|MERGE_RESOLUTION|>--- conflicted
+++ resolved
@@ -1,5 +1,6 @@
 import unittest
 
+import functools
 import pytest
 import numpy
 
@@ -218,10 +219,6 @@
         return str(xp.poly1d(a))
 
 
-<<<<<<< HEAD
-@testing.gpu
-class TestPoly1dArithmetic(unittest.TestCase):
-=======
 class Poly1dTestBase(unittest.TestCase):
 
     def _get_input(self, xp, in_type, dtype):
@@ -245,16 +242,13 @@
     'type_r': ['poly1d', 'ndarray', 'python_scalar', 'numpy_scalar'],
 }))
 class TestPoly1dArithmetic(Poly1dTestBase):
->>>>>>> 075c976d
 
     @testing.for_all_dtypes()
     @testing.numpy_cupy_array_equal()
     def test_poly1d_arithmetic(self, xp, dtype):
         a1 = self._get_input(xp, self.type_l, dtype)
         a2 = self._get_input(xp, self.type_r, dtype)
-        with cupyx.allow_synchronize(False):
-            out = self.func(a1, a2)
-        return out
+        return self.func(a1, a2)
 
 
 @testing.gpu
@@ -283,64 +277,65 @@
 
 @testing.gpu
 @testing.parameterize(*testing.product({
-    'fname': ['polyadd'],
     'type_l': ['poly1d', 'ndarray', 'python_scalar', 'numpy_scalar'],
     'type_r': ['poly1d', 'ndarray', 'python_scalar', 'numpy_scalar'],
 }))
+class TestPoly1dMul(Poly1dTestBase):
+
+    @testing.for_all_dtypes()
+    @testing.numpy_cupy_allclose(rtol=1e-4)
+    def test_poly1d_arithmetic(self, xp, dtype):
+        a1 = self._get_input(xp, self.type_l, dtype)
+        a2 = self._get_input(xp, self.type_r, dtype)
+        return a1 * a2
+
+# @testing.gpu
+# class TestPoly1dPow():
+#
+#     @testing.for_all_dtypes(no_bool=True)
+#     @testing.numpy_cupy_allclose(rtol=1e-2)
+#     def test_poly1d_pow_scalar(self, xp, dtype):
+#         a = testing.shaped_arange((5,), xp, dtype)
+#         b = xp.poly1d(a) ** 5
+#         return b.coeffs
+#
+#     @testing.for_all_dtypes()
+#     def test_poly1d_pow_neg(self, dtype):
+#         for xp in (numpy, cupy):
+#             a = testing.shaped_arange((5,), xp, dtype)
+#             with pytest.raises(ValueError):
+#                 xp.poly1d(a) ** -10
+#
+#     @testing.for_all_dtypes()
+#     def test_poly1d_pow_float(self, dtype):
+#         for xp in (numpy, cupy):
+#             a = testing.shaped_arange((5,), xp, dtype)
+#             with pytest.raises(ValueError):
+#                 xp.poly1d(a) ** 3.5
+#
+#     @testing.for_all_dtypes()
+#     def test_poly1d_pow_array(self, dtype):
+#         for xp in (numpy, cupy):
+#             a = testing.shaped_arange((5,), xp, dtype)
+#             with pytest.raises(ValueError):
+#                 xp.poly1d(a) ** a
+
+
+@testing.gpu
+@testing.parameterize(*testing.product({
+    'fname': ['polyadd', 'polymul'],
+    'type_l': ['poly1d', 'ndarray', 'python_scalar', 'numpy_scalar'],
+    'type_r': ['poly1d', 'ndarray', 'python_scalar', 'numpy_scalar'],
+}))
 class TestPoly1dRoutines(Poly1dTestBase):
 
     @testing.for_all_dtypes()
-    @testing.numpy_cupy_allclose(rtol=1e-6)
-    def test_poly1d_mul_array(self, xp, dtype):
-        a = testing.shaped_arange((5,), xp, dtype)
-        b = xp.poly1d(a, variable='z') * a
-        assert b.variable == 'x'
-        return b.coeffs
-
-    @testing.for_all_dtypes()
-    @testing.numpy_cupy_allclose(rtol=1e-6)
-    def test_poly1d_mul_poly1d(self, xp, dtype):
-        a = testing.shaped_arange((5,), xp, dtype)
-        b = xp.poly1d(a)
-        return (b * b).coeffs
-
-    @testing.for_all_dtypes(no_bool=True)
-    @testing.numpy_cupy_allclose(rtol=1e-2)
-    def test_poly1d_pow_scalar(self, xp, dtype):
-        a = testing.shaped_arange((5,), xp, dtype)
-        b = xp.poly1d(a) ** 5
-        return b.coeffs
-
-    @testing.for_all_dtypes()
-    def test_poly1d_pow_neg(self, dtype):
-        for xp in (numpy, cupy):
-            a = testing.shaped_arange((5,), xp, dtype)
-            with pytest.raises(ValueError):
-                xp.poly1d(a) ** -10
-
-    @testing.for_all_dtypes()
-    def test_poly1d_pow_float(self, dtype):
-        for xp in (numpy, cupy):
-            a = testing.shaped_arange((5,), xp, dtype)
-            with pytest.raises(ValueError):
-                xp.poly1d(a) ** 3.5
-
-    @testing.for_all_dtypes()
-    def test_poly1d_pow_array(self, dtype):
-        for xp in (numpy, cupy):
-            a = testing.shaped_arange((5,), xp, dtype)
-            with pytest.raises(ValueError):
-                xp.poly1d(a) ** a
-
-    @testing.for_all_dtypes()
-    @testing.numpy_cupy_array_equal()
+    @testing.numpy_cupy_allclose(rtol=1e-4)
     def test_poly1d_routine(self, xp, dtype):
         func = getattr(xp, self.fname)
         a1 = self._get_input(xp, self.type_l, dtype)
         a2 = self._get_input(xp, self.type_r, dtype)
-        with cupyx.allow_synchronize(False):
-            out = func(a1, a2)
-        return out
+        return func(a1, a2)
 
 
 class UserDefinedArray:
@@ -348,27 +343,46 @@
     __array_priority__ = cupy.poly1d.__array_priority__ + 10
 
     def __init__(self):
-        self.add_count = 0
-        self.radd_count = 0
+        self.count = 0
+        self.rcount = 0
+
+        self.prod = 1
+        self.rprod = 1
 
     def __add__(self, other):
-        self.add_count += 1
+        self.count += 1
 
     def __radd__(self, other):
-        self.radd_count += 1
+        self.rcount += 1
+
+    def __mul__(self, other):
+        self.prod *= 2
+
+    def __rmul__(self, other):
+        self.rprod *= 2
 
 
 class TestPoly1dArrayPriority(Poly1dTestBase):
 
-    def test_poly1d_array_priority_greator(self):
+    def test_poly1d_add_array_priority_greator(self):
         a1 = self._get_input(cupy, 'poly1d', 'int64')
         a2 = UserDefinedArray()
         a1 + a2
-        assert a2.add_count == 0
-        assert a2.radd_count == 1
+        assert a2.count == 0
+        assert a2.rcount == 1
         a2 + a1
-        assert a2.add_count == 1
-        assert a2.radd_count == 1
+        assert a2.count == 1
+        assert a2.rcount == 1
+
+    def test_poly1d_mul_array_priority_greator(self):
+        a1 = self._get_input(cupy, 'poly1d', 'int64')
+        a2 = UserDefinedArray()
+        a1 * a2
+        assert a2.prod == 1
+        assert a2.rprod == 2
+        a2 * a1
+        assert a2.prod == 2
+        assert a2.rprod == 2
 
 
 @testing.gpu
@@ -415,109 +429,52 @@
 
 @testing.gpu
 @testing.parameterize(*testing.product({
+    'fname': ['polyadd', 'polymul'],
     'shape1': [(), (0,), (3,), (5,)],
-<<<<<<< HEAD
     'shape2': [(), (0,), (3,), (5,)],
 }))
-class TestPolymulShapeCombination(unittest.TestCase):
+class TestPolyArithmeticShapeCombination(unittest.TestCase):
 
     @testing.for_all_dtypes(no_bool=True)
     @testing.numpy_cupy_allclose(rtol=1e-5)
-    def test_polymul(self, xp, dtype):
+    def test_polyroutine(self, xp, dtype):
+        func = getattr(xp, self.fname)
         a = testing.shaped_arange(self.shape1, xp, dtype)
         b = testing.shaped_arange(self.shape2, xp, dtype)
-        return xp.polymul(a, b)
-
-
-@testing.gpu
-class TestPolymul(unittest.TestCase):
-
-    @testing.numpy_cupy_array_equal()
-    def test_polymul_list(self, xp):
-        a = [1, 2, 3]
-        b = [4, 2]
-        return xp.polymul(a, b)
-
-    @testing.numpy_cupy_array_equal()
-    def test_polymul_leading_zeros(self, xp):
-        a = [0, 0, 1, 2, 3, 0]
-        return xp.polymul(a, a)
-
-    @testing.for_all_dtypes()
-    @testing.numpy_cupy_allclose(rtol=1e-6)
-    def test_polymul_scalar_poly1d(self, xp, dtype):
-        a = testing.shaped_arange((5,), xp, dtype)
-        b = xp.poly1d(a, variable='z')
-        c = xp.polymul(b, dtype(10))
-        assert c.variable == 'x'
-        return c.coeffs
-
-    @testing.for_all_dtypes()
-    @testing.numpy_cupy_allclose(rtol=1e-6)
-    def test_polymul_poly1d_poly1d(self, xp, dtype):
-        a = testing.shaped_arange((5,), xp, dtype)
-        b = xp.poly1d(a, variable='z')
-        c = xp.polymul(b, b)
-        assert c.variable == 'x'
-        return c.coeffs
-
-    @testing.for_all_dtypes()
-    @testing.numpy_cupy_allclose(rtol=1e-6)
-    def test_polymul_array_poly1d(self, xp, dtype):
-        a = testing.shaped_arange((3,), xp, dtype)
-        b = testing.shaped_arange((5,), xp, dtype)
-        b = xp.poly1d(b)
-        return xp.polymul(a, b).coeffs
+        return func(a, b)
+
+
+@testing.gpu
+@testing.parameterize(*testing.product({
+    'fname': ['polyadd', 'polymul'],
+}))
+class TestPolyArithmeticDiffTypes(unittest.TestCase):
 
     @testing.for_all_dtypes_combination(
         names=['dtype1', 'dtype2'], no_bool=True)
     @testing.numpy_cupy_allclose(rtol=1e-5)
-    def test_polymul_diff_types_array(self, xp, dtype1, dtype2):
+    def test_polyroutine_diff_types_array(self, xp, dtype1, dtype2):
+        func = getattr(xp, self.fname)
         a = testing.shaped_arange((10,), xp, dtype1)
         b = testing.shaped_arange((5,), xp, dtype2)
-        return xp.polymul(a, b)
+        return func(a, b)
 
     @testing.for_all_dtypes_combination(
         names=['dtype1', 'dtype2'], no_bool=True)
     @testing.numpy_cupy_allclose(rtol=1e-5)
-    def test_polymul_diff_types_poly1d(self, xp, dtype1, dtype2):
-=======
-    'shape2': [(), (0,), (3,), (5,)]
-}))
-class TestPolyaddShapeCombination(unittest.TestCase):
-
-    @testing.for_all_dtypes()
-    @testing.numpy_cupy_array_equal()
-    def test_polyadd(self, xp, dtype):
-        a = testing.shaped_arange(self.shape1, xp, dtype)
-        b = testing.shaped_arange(self.shape2, xp, dtype)
-        with cupyx.allow_synchronize(False):
-            return xp.polyadd(a, b)
-
-
-@testing.gpu
-class TestPolyadd(unittest.TestCase):
-
-    @testing.for_all_dtypes_combination(names=['dtype1', 'dtype2'])
-    @testing.numpy_cupy_array_equal()
-    def test_polyadd_diff_types_array(self, xp, dtype1, dtype2):
-        a = testing.shaped_arange((10,), xp, dtype1)
-        b = testing.shaped_arange((5,), xp, dtype2)
-        with cupyx.allow_synchronize(False):
-            return xp.polyadd(a, b)
-
-    @testing.for_all_dtypes_combination(names=['dtype1', 'dtype2'])
-    @testing.numpy_cupy_array_equal()
-    def test_polyadd_diff_types_poly1d(self, xp, dtype1, dtype2):
->>>>>>> 075c976d
+    def test_polyroutine_diff_types_poly1d(self, xp, dtype1, dtype2):
+        func = getattr(xp, self.fname)
         a = testing.shaped_arange((10,), xp, dtype1)
         b = testing.shaped_arange((5,), xp, dtype2)
         a = xp.poly1d(a, variable='z')
         b = xp.poly1d(b, variable='y')
-<<<<<<< HEAD
-        c = xp.polymul(a, b)
-        assert c.variable == 'x'
-        return c.coeffs
+        out = func(a, b)
+        assert out.variable == 'x'
+        return out
+
+
+@testing.gpu
+class TestPolymul(unittest.TestCase):
 
     @testing.for_all_dtypes()
     def test_polymul_ndim(self, dtype):
@@ -525,10 +482,4 @@
             a = testing.shaped_arange((2, 3, 4), xp, dtype)
             b = testing.shaped_arange((10, 5), xp, dtype)
             with pytest.raises(ValueError):
-                xp.polymul(a, b)
-=======
-        with cupyx.allow_synchronize(False):
-            out = xp.polyadd(a, b)
-        assert out.variable == 'x'
-        return out
->>>>>>> 075c976d
+                xp.polymul(a, b)